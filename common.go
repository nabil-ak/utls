// Copyright 2009 The Go Authors. All rights reserved.
// Use of this source code is governed by a BSD-style
// license that can be found in the LICENSE file.

package tls

import (
	"bytes"
	"container/list"
	"context"
	"crypto"
	"crypto/ecdsa"
	"crypto/ed25519"
	"crypto/elliptic"
	"crypto/rand"
	"crypto/rsa"
	"crypto/sha512"
	"crypto/x509"
	"errors"
	"fmt"
	"io"
	"net"
	"strings"
	"sync"
	"time"
)

const (
	VersionTLS10 = 0x0301
	VersionTLS11 = 0x0302
	VersionTLS12 = 0x0303
	VersionTLS13 = 0x0304

	// Deprecated: SSLv3 is cryptographically broken, and is no longer
	// supported by this package. See golang.org/issue/32716.
	VersionSSL30 = 0x0300
)

const (
	maxPlaintext       = 16384        // maximum plaintext payload length
	maxCiphertext      = 16384 + 2048 // maximum ciphertext payload length
	maxCiphertextTLS13 = 16384 + 256  // maximum ciphertext length in TLS 1.3
	recordHeaderLen    = 5            // record header length
	maxHandshake       = 65536        // maximum handshake we support (protocol max is 16 MB)
	maxUselessRecords  = 16           // maximum number of consecutive non-advancing records
)

// TLS record types.
type recordType uint8

const (
	recordTypeChangeCipherSpec recordType = 20
	recordTypeAlert            recordType = 21
	recordTypeHandshake        recordType = 22
	recordTypeApplicationData  recordType = 23
)

// TLS handshake message types.
const (
	typeHelloRequest        uint8 = 0
	typeClientHello         uint8 = 1
	typeServerHello         uint8 = 2
	typeNewSessionTicket    uint8 = 4
	typeEndOfEarlyData      uint8 = 5
	typeEncryptedExtensions uint8 = 8
	typeCertificate         uint8 = 11
	typeServerKeyExchange   uint8 = 12
	typeCertificateRequest  uint8 = 13
	typeServerHelloDone     uint8 = 14
	typeCertificateVerify   uint8 = 15
	typeClientKeyExchange   uint8 = 16
	typeFinished            uint8 = 20
	typeCertificateStatus   uint8 = 22
	typeKeyUpdate           uint8 = 24
	typeNextProtocol        uint8 = 67  // Not IANA assigned
	typeMessageHash         uint8 = 254 // synthetic message
)

// TLS compression types.
const (
	CompressionNone uint8 = 0
)

// TLS extension numbers
const (
	ExtensionServerName              uint16 = 0
	ExtensionStatusRequest           uint16 = 5
	ExtensionSupportedCurves         uint16 = 10 // supported_groups in TLS 1.3, see RFC 8446, Section 4.2.7
	ExtensionSupportedPoints         uint16 = 11
	ExtensionSignatureAlgorithms     uint16 = 13
	ExtensionALPN                    uint16 = 16
<<<<<<< HEAD
=======
	ExtensionStatusRequestV2         uint16 = 17
>>>>>>> 40c13e41
	ExtensionSCT                     uint16 = 18
	ExtensionPadding                 uint16 = 21
	ExtensionExtendedMasterSecret    uint16 = 23 // https://tools.ietf.org/html/rfc7627
	ExtensionCompressCertificate     uint16 = 27 // https://datatracker.ietf.org/doc/html/rfc8879#section-7.1
	ExtensionRecordSizeLimit         uint16 = 28
	ExtensionDelegatedCredentials    uint16 = 34
	ExtensionSessionTicket           uint16 = 35
	ExtensionPreSharedKey            uint16 = 41
	ExtensionEarlyData               uint16 = 42
	ExtensionSupportedVersions       uint16 = 43
	ExtensionCookie                  uint16 = 44
	ExtensionPSKModes                uint16 = 45
	ExtensionCertificateAuthorities  uint16 = 47
	ExtensionSignatureAlgorithmsCert uint16 = 50
	ExtensionKeyShare                uint16 = 51
	ExtensionNextProtoNeg            uint16 = 13172 // not IANA assigned
	ExtensionALPS                    uint16 = 17513
	ExtensionRenegotiationInfo       uint16 = 65281
)

// TLS signaling cipher suite values
const (
	scsvRenegotiation uint16 = 0x00ff
)

// CurveID is the type of a TLS identifier for an elliptic curve. See
// https://www.iana.org/assignments/tls-parameters/tls-parameters.xml#tls-parameters-8.
//
// In TLS 1.3, this type is called NamedGroup, but at this time this library
// only supports Elliptic Curve based groups. See RFC 8446, Section 4.2.7.
type CurveID uint16

const (
	CurveP256 CurveID = 23
	CurveP384 CurveID = 24
	CurveP521 CurveID = 25
	X25519    CurveID = 29
)

// TLS 1.3 Key Share. See RFC 8446, Section 4.2.8.
type keyShare struct {
	group CurveID
	data  []byte
}

// TLS 1.3 PSK Key Exchange Modes. See RFC 8446, Section 4.2.9.
const (
	pskModePlain uint8 = 0
	pskModeDHE   uint8 = 1
)

// TLS 1.3 PSK Identity. Can be a Session Ticket, or a reference to a saved
// session. See RFC 8446, Section 4.2.11.
type pskIdentity struct {
	label               []byte
	obfuscatedTicketAge uint32
}

// TLS Elliptic Curve Point Formats
// https://www.iana.org/assignments/tls-parameters/tls-parameters.xml#tls-parameters-9
const (
	PointFormatUncompressed uint8 = 0
)

// TLS CertificateStatusType (RFC 3546)
const (
	statusTypeOCSP uint8 = 1
)

// Certificate types (for certificateRequestMsg)
const (
	certTypeRSASign   = 1
	certTypeECDSASign = 64 // ECDSA or EdDSA keys, see RFC 8422, Section 3.
)

// Signature algorithms (for internal signaling use). Starting at 225 to avoid overlap with
// TLS 1.2 codepoints (RFC 5246, Appendix A.4.1), with which these have nothing to do.
const (
	signaturePKCS1v15 uint8 = iota + 225
	signatureRSAPSS
	signatureECDSA
	signatureEd25519
)

// directSigning is a standard Hash value that signals that no pre-hashing
// should be performed, and that the input should be signed directly. It is the
// hash function associated with the Ed25519 signature scheme.
var directSigning crypto.Hash = 0

// defaultSupportedSignatureAlgorithms contains the signature and hash algorithms that
// the code advertises as supported in a TLS 1.2+ ClientHello and in a TLS 1.2+
// CertificateRequest. The two fields are merged to match with TLS 1.3.
// Note that in TLS 1.2, the ECDSA algorithms are not constrained to P-256, etc.
var defaultSupportedSignatureAlgorithms = []SignatureScheme{
	PSSWithSHA256,
	ECDSAWithP256AndSHA256,
	Ed25519,
	PSSWithSHA384,
	PSSWithSHA512,
	PKCS1WithSHA256,
	PKCS1WithSHA384,
	PKCS1WithSHA512,
	ECDSAWithP384AndSHA384,
	ECDSAWithP521AndSHA512,
	PKCS1WithSHA1,
	ECDSAWithSHA1,
}

// helloRetryRequestRandom is set as the Random value of a ServerHello
// to signal that the message is actually a HelloRetryRequest.
var helloRetryRequestRandom = []byte{ // See RFC 8446, Section 4.1.3.
	0xCF, 0x21, 0xAD, 0x74, 0xE5, 0x9A, 0x61, 0x11,
	0xBE, 0x1D, 0x8C, 0x02, 0x1E, 0x65, 0xB8, 0x91,
	0xC2, 0xA2, 0x11, 0x16, 0x7A, 0xBB, 0x8C, 0x5E,
	0x07, 0x9E, 0x09, 0xE2, 0xC8, 0xA8, 0x33, 0x9C,
}

const (
	// downgradeCanaryTLS12 or downgradeCanaryTLS11 is embedded in the server
	// random as a downgrade protection if the server would be capable of
	// negotiating a higher version. See RFC 8446, Section 4.1.3.
	downgradeCanaryTLS12 = "DOWNGRD\x01"
	downgradeCanaryTLS11 = "DOWNGRD\x00"
)

// testingOnlyForceDowngradeCanary is set in tests to force the server side to
// include downgrade canaries even if it's using its highers supported version.
var testingOnlyForceDowngradeCanary bool

// ConnectionState records basic TLS details about the connection.
type ConnectionState struct {
	// Version is the TLS version used by the connection (e.g. VersionTLS12).
	Version uint16

	// HandshakeComplete is true if the handshake has concluded.
	HandshakeComplete bool

	// DidResume is true if this connection was successfully resumed from a
	// previous session with a session ticket or similar mechanism.
	DidResume bool

	// CipherSuite is the cipher suite negotiated for the connection (e.g.
	// TLS_ECDHE_ECDSA_WITH_AES_128_GCM_SHA256, TLS_AES_128_GCM_SHA256).
	CipherSuite uint16

	// NegotiatedProtocol is the application protocol negotiated with ALPN.
	NegotiatedProtocol string

	// NegotiatedProtocolIsMutual used to indicate a mutual NPN negotiation.
	//
	// Deprecated: this value is always true.
	NegotiatedProtocolIsMutual bool

	// PeerApplicationSettings is the Application-Layer Protocol Settings (ALPS)
	// provided by peer.
	PeerApplicationSettings []byte // [uTLS]

	// ServerName is the value of the Server Name Indication extension sent by
	// the client. It's available both on the server and on the client side.
	ServerName string

	// PeerCertificates are the parsed certificates sent by the peer, in the
	// order in which they were sent. The first element is the leaf certificate
	// that the connection is verified against.
	//
	// On the client side, it can't be empty. On the server side, it can be
	// empty if Config.ClientAuth is not RequireAnyClientCert or
	// RequireAndVerifyClientCert.
	PeerCertificates []*x509.Certificate

	// VerifiedChains is a list of one or more chains where the first element is
	// PeerCertificates[0] and the last element is from Config.RootCAs (on the
	// client side) or Config.ClientCAs (on the server side).
	//
	// On the client side, it's set if Config.InsecureSkipVerify is false. On
	// the server side, it's set if Config.ClientAuth is VerifyClientCertIfGiven
	// (and the peer provided a certificate) or RequireAndVerifyClientCert.
	VerifiedChains [][]*x509.Certificate

	// SignedCertificateTimestamps is a list of SCTs provided by the peer
	// through the TLS handshake for the leaf certificate, if any.
	SignedCertificateTimestamps [][]byte

	// OCSPResponse is a stapled Online Certificate Status Protocol (OCSP)
	// response provided by the peer for the leaf certificate, if any.
	OCSPResponse []byte

	// TLSUnique contains the "tls-unique" channel binding value (see RFC 5929,
	// Section 3). This value will be nil for TLS 1.3 connections and for all
	// resumed connections.
	//
	// Deprecated: there are conditions in which this value might not be unique
	// to a connection. See the Security Considerations sections of RFC 5705 and
	// RFC 7627, and https://mitls.org/pages/attacks/3SHAKE#channelbindings.
	TLSUnique []byte

	// ekm is a closure exposed via ExportKeyingMaterial.
	ekm func(label string, context []byte, length int) ([]byte, error)
}

// ExportKeyingMaterial returns length bytes of exported key material in a new
// slice as defined in RFC 5705. If context is nil, it is not used as part of
// the seed. If the connection was set to allow renegotiation via
// Config.Renegotiation, this function will return an error.
func (cs *ConnectionState) ExportKeyingMaterial(label string, context []byte, length int) ([]byte, error) {
	return cs.ekm(label, context, length)
}

// ClientAuthType declares the policy the server will follow for
// TLS Client Authentication.
type ClientAuthType int

const (
	// NoClientCert indicates that no client certificate should be requested
	// during the handshake, and if any certificates are sent they will not
	// be verified.
	NoClientCert ClientAuthType = iota
	// RequestClientCert indicates that a client certificate should be requested
	// during the handshake, but does not require that the client send any
	// certificates.
	RequestClientCert
	// RequireAnyClientCert indicates that a client certificate should be requested
	// during the handshake, and that at least one certificate is required to be
	// sent by the client, but that certificate is not required to be valid.
	RequireAnyClientCert
	// VerifyClientCertIfGiven indicates that a client certificate should be requested
	// during the handshake, but does not require that the client sends a
	// certificate. If the client does send a certificate it is required to be
	// valid.
	VerifyClientCertIfGiven
	// RequireAndVerifyClientCert indicates that a client certificate should be requested
	// during the handshake, and that at least one valid certificate is required
	// to be sent by the client.
	RequireAndVerifyClientCert
)

// requiresClientCert reports whether the ClientAuthType requires a client
// certificate to be provided.
func requiresClientCert(c ClientAuthType) bool {
	switch c {
	case RequireAnyClientCert, RequireAndVerifyClientCert:
		return true
	default:
		return false
	}
}

// ClientSessionState contains the state needed by clients to resume TLS
// sessions.
type ClientSessionState struct {
	sessionTicket      []uint8               // Encrypted ticket used for session resumption with server
	vers               uint16                // TLS version negotiated for the session
	cipherSuite        uint16                // Ciphersuite negotiated for the session
	masterSecret       []byte                // Full handshake MasterSecret, or TLS 1.3 resumption_master_secret
	serverCertificates []*x509.Certificate   // Certificate chain presented by the server
	verifiedChains     [][]*x509.Certificate // Certificate chains we built for verification
	receivedAt         time.Time             // When the session ticket was received from the server
	ocspResponse       []byte                // Stapled OCSP response presented by the server
	scts               [][]byte              // SCTs presented by the server

	// TLS 1.3 fields.
	nonce  []byte    // Ticket nonce sent by the server, to derive PSK
	useBy  time.Time // Expiration of the ticket lifetime as set by the server
	ageAdd uint32    // Random obfuscation factor for sending the ticket age
}

// ClientSessionCache is a cache of ClientSessionState objects that can be used
// by a client to resume a TLS session with a given server. ClientSessionCache
// implementations should expect to be called concurrently from different
// goroutines. Up to TLS 1.2, only ticket-based resumption is supported, not
// SessionID-based resumption. In TLS 1.3 they were merged into PSK modes, which
// are supported via this interface.
type ClientSessionCache interface {
	// Get searches for a ClientSessionState associated with the given key.
	// On return, ok is true if one was found.
	Get(sessionKey string) (session *ClientSessionState, ok bool)

	// Put adds the ClientSessionState to the cache with the given key. It might
	// get called multiple times in a connection if a TLS 1.3 server provides
	// more than one session ticket. If called with a nil *ClientSessionState,
	// it should remove the cache entry.
	Put(sessionKey string, cs *ClientSessionState)
}

//go:generate stringer -type=SignatureScheme,CurveID,ClientAuthType -output=common_string.go

// SignatureScheme identifies a signature algorithm supported by TLS. See
// RFC 8446, Section 4.2.3.
type SignatureScheme uint16

const (
	// RSASSA-PKCS1-v1_5 algorithms.
	PKCS1WithSHA256 SignatureScheme = 0x0401
	PKCS1WithSHA384 SignatureScheme = 0x0501
	PKCS1WithSHA512 SignatureScheme = 0x0601

	// RSASSA-PSS algorithms with public key OID rsaEncryption.
	PSSWithSHA256 SignatureScheme = 0x0804
	PSSWithSHA384 SignatureScheme = 0x0805
	PSSWithSHA512 SignatureScheme = 0x0806

	// ECDSA algorithms. Only constrained to a specific curve in TLS 1.3.
	ECDSAWithP256AndSHA256 SignatureScheme = 0x0403
	ECDSAWithP384AndSHA384 SignatureScheme = 0x0503
	ECDSAWithP521AndSHA512 SignatureScheme = 0x0603

	// EdDSA algorithms.
	Ed25519 SignatureScheme = 0x0807

	// Legacy signature and hash algorithms for TLS 1.2.
	PKCS1WithSHA1 SignatureScheme = 0x0201
	ECDSAWithSHA1 SignatureScheme = 0x0203
)

// ClientHelloInfo contains information from a ClientHello message in order to
// guide application logic in the GetCertificate and GetConfigForClient callbacks.
type ClientHelloInfo struct {
	// CipherSuites lists the CipherSuites supported by the client (e.g.
	// TLS_AES_128_GCM_SHA256, TLS_ECDHE_ECDSA_WITH_AES_128_GCM_SHA256).
	CipherSuites []uint16

	// ServerName indicates the name of the server requested by the client
	// in order to support virtual hosting. ServerName is only set if the
	// client is using SNI (see RFC 4366, Section 3.1).
	ServerName string

	// SupportedCurves lists the elliptic curves supported by the client.
	// SupportedCurves is set only if the Supported Elliptic Curves
	// Extension is being used (see RFC 4492, Section 5.1.1).
	SupportedCurves []CurveID

	// SupportedPoints lists the point formats supported by the client.
	// SupportedPoints is set only if the Supported Point Formats Extension
	// is being used (see RFC 4492, Section 5.1.2).
	SupportedPoints []uint8

	// SignatureSchemes lists the signature and hash schemes that the client
	// is willing to verify. SignatureSchemes is set only if the Signature
	// Algorithms Extension is being used (see RFC 5246, Section 7.4.1.4.1).
	SignatureSchemes []SignatureScheme

	// SupportedProtos lists the application protocols supported by the client.
	// SupportedProtos is set only if the Application-Layer Protocol
	// Negotiation Extension is being used (see RFC 7301, Section 3.1).
	//
	// Servers can select a protocol by setting Config.NextProtos in a
	// GetConfigForClient return value.
	SupportedProtos []string

	// SupportedVersions lists the TLS versions supported by the client.
	// For TLS versions less than 1.3, this is extrapolated from the max
	// version advertised by the client, so values other than the greatest
	// might be rejected if used.
	SupportedVersions []uint16

	// Conn is the underlying net.Conn for the connection. Do not read
	// from, or write to, this connection; that will cause the TLS
	// connection to fail.
	Conn net.Conn

	// config is embedded by the GetCertificate or GetConfigForClient caller,
	// for use with SupportsCertificate.
	config *Config

	// ctx is the context of the handshake that is in progress.
	ctx context.Context
}

// Context returns the context of the handshake that is in progress.
// This context is a child of the context passed to HandshakeContext,
// if any, and is canceled when the handshake concludes.
func (c *ClientHelloInfo) Context() context.Context {
	return c.ctx
}

// CertificateRequestInfo contains information from a server's
// CertificateRequest message, which is used to demand a certificate and proof
// of control from a client.
type CertificateRequestInfo struct {
	// AcceptableCAs contains zero or more, DER-encoded, X.501
	// Distinguished Names. These are the names of root or intermediate CAs
	// that the server wishes the returned certificate to be signed by. An
	// empty slice indicates that the server has no preference.
	AcceptableCAs [][]byte

	// SignatureSchemes lists the signature schemes that the server is
	// willing to verify.
	SignatureSchemes []SignatureScheme

	// Version is the TLS version that was negotiated for this connection.
	Version uint16

	// ctx is the context of the handshake that is in progress.
	ctx context.Context
}

// Context returns the context of the handshake that is in progress.
// This context is a child of the context passed to HandshakeContext,
// if any, and is canceled when the handshake concludes.
func (c *CertificateRequestInfo) Context() context.Context {
	return c.ctx
}

// RenegotiationSupport enumerates the different levels of support for TLS
// renegotiation. TLS renegotiation is the act of performing subsequent
// handshakes on a connection after the first. This significantly complicates
// the state machine and has been the source of numerous, subtle security
// issues. Initiating a renegotiation is not supported, but support for
// accepting renegotiation requests may be enabled.
//
// Even when enabled, the server may not change its identity between handshakes
// (i.e. the leaf certificate must be the same). Additionally, concurrent
// handshake and application data flow is not permitted so renegotiation can
// only be used with protocols that synchronise with the renegotiation, such as
// HTTPS.
//
// Renegotiation is not defined in TLS 1.3.
type RenegotiationSupport int

const (
	// RenegotiateNever disables renegotiation.
	RenegotiateNever RenegotiationSupport = iota

	// RenegotiateOnceAsClient allows a remote server to request
	// renegotiation once per connection.
	RenegotiateOnceAsClient

	// RenegotiateFreelyAsClient allows a remote server to repeatedly
	// request renegotiation.
	RenegotiateFreelyAsClient
)

// A Config structure is used to configure a TLS client or server.
// After one has been passed to a TLS function it must not be
// modified. A Config may be reused; the tls package will also not
// modify it.
type Config struct {
	// Rand provides the source of entropy for nonces and RSA blinding.
	// If Rand is nil, TLS uses the cryptographic random reader in package
	// crypto/rand.
	// The Reader must be safe for use by multiple goroutines.
	Rand io.Reader

	// Time returns the current time as the number of seconds since the epoch.
	// If Time is nil, TLS uses time.Now.
	Time func() time.Time

	// Certificates contains one or more certificate chains to present to the
	// other side of the connection. The first certificate compatible with the
	// peer's requirements is selected automatically.
	//
	// Server configurations must set one of Certificates, GetCertificate or
	// GetConfigForClient. Clients doing client-authentication may set either
	// Certificates or GetClientCertificate.
	//
	// Note: if there are multiple Certificates, and they don't have the
	// optional field Leaf set, certificate selection will incur a significant
	// per-handshake performance cost.
	Certificates []Certificate

	// NameToCertificate maps from a certificate name to an element of
	// Certificates. Note that a certificate name can be of the form
	// '*.example.com' and so doesn't have to be a domain name as such.
	//
	// Deprecated: NameToCertificate only allows associating a single
	// certificate with a given name. Leave this field nil to let the library
	// select the first compatible chain from Certificates.
	NameToCertificate map[string]*Certificate

	// GetCertificate returns a Certificate based on the given
	// ClientHelloInfo. It will only be called if the client supplies SNI
	// information or if Certificates is empty.
	//
	// If GetCertificate is nil or returns nil, then the certificate is
	// retrieved from NameToCertificate. If NameToCertificate is nil, the
	// best element of Certificates will be used.
	GetCertificate func(*ClientHelloInfo) (*Certificate, error)

	// GetClientCertificate, if not nil, is called when a server requests a
	// certificate from a client. If set, the contents of Certificates will
	// be ignored.
	//
	// If GetClientCertificate returns an error, the handshake will be
	// aborted and that error will be returned. Otherwise
	// GetClientCertificate must return a non-nil Certificate. If
	// Certificate.Certificate is empty then no certificate will be sent to
	// the server. If this is unacceptable to the server then it may abort
	// the handshake.
	//
	// GetClientCertificate may be called multiple times for the same
	// connection if renegotiation occurs or if TLS 1.3 is in use.
	GetClientCertificate func(*CertificateRequestInfo) (*Certificate, error)

	// GetConfigForClient, if not nil, is called after a ClientHello is
	// received from a client. It may return a non-nil Config in order to
	// change the Config that will be used to handle this connection. If
	// the returned Config is nil, the original Config will be used. The
	// Config returned by this callback may not be subsequently modified.
	//
	// If GetConfigForClient is nil, the Config passed to Server() will be
	// used for all connections.
	//
	// If SessionTicketKey was explicitly set on the returned Config, or if
	// SetSessionTicketKeys was called on the returned Config, those keys will
	// be used. Otherwise, the original Config keys will be used (and possibly
	// rotated if they are automatically managed).
	GetConfigForClient func(*ClientHelloInfo) (*Config, error)

	// VerifyPeerCertificate, if not nil, is called after normal
	// certificate verification by either a TLS client or server. It
	// receives the raw ASN.1 certificates provided by the peer and also
	// any verified chains that normal processing found. If it returns a
	// non-nil error, the handshake is aborted and that error results.
	//
	// If normal verification fails then the handshake will abort before
	// considering this callback. If normal verification is disabled by
	// setting InsecureSkipVerify, or (for a server) when ClientAuth is
	// RequestClientCert or RequireAnyClientCert, then this callback will
	// be considered but the verifiedChains argument will always be nil.
	VerifyPeerCertificate func(rawCerts [][]byte, verifiedChains [][]*x509.Certificate) error

	// VerifyConnection, if not nil, is called after normal certificate
	// verification and after VerifyPeerCertificate by either a TLS client
	// or server. If it returns a non-nil error, the handshake is aborted
	// and that error results.
	//
	// If normal verification fails then the handshake will abort before
	// considering this callback. This callback will run for all connections
	// regardless of InsecureSkipVerify or ClientAuth settings.
	VerifyConnection func(ConnectionState) error

	// RootCAs defines the set of root certificate authorities
	// that clients use when verifying server certificates.
	// If RootCAs is nil, TLS uses the host's root CA set.
	RootCAs *x509.CertPool

	// NextProtos is a list of supported application level protocols, in
	// order of preference. If both peers support ALPN, the selected
	// protocol will be one from this list, and the connection will fail
	// if there is no mutually supported protocol. If NextProtos is empty
	// or the peer doesn't support ALPN, the connection will succeed and
	// ConnectionState.NegotiatedProtocol will be empty.
	NextProtos []string

	// ApplicationSettings is a set of application settings (ALPS) to use
	// with each application protocol (ALPN).
	ApplicationSettings map[string][]byte // [uTLS]

	// ServerName is used to verify the hostname on the returned
	// certificates unless InsecureSkipVerify is given. It is also included
	// in the client's handshake to support virtual hosting unless it is
	// an IP address.
	ServerName string

	// ClientAuth determines the server's policy for
	// TLS Client Authentication. The default is NoClientCert.
	ClientAuth ClientAuthType

	// ClientCAs defines the set of root certificate authorities
	// that servers use if required to verify a client certificate
	// by the policy in ClientAuth.
	ClientCAs *x509.CertPool

	// InsecureSkipVerify controls whether a client verifies the server's
	// certificate chain and host name. If InsecureSkipVerify is true, crypto/tls
	// accepts any certificate presented by the server and any host name in that
	// certificate. In this mode, TLS is susceptible to machine-in-the-middle
	// attacks unless custom verification is used. This should be used only for
	// testing or in combination with VerifyConnection or VerifyPeerCertificate.
	InsecureSkipVerify bool

	// CipherSuites is a list of enabled TLS 1.0–1.2 cipher suites. The order of
	// the list is ignored. Note that TLS 1.3 ciphersuites are not configurable.
	//
	// If CipherSuites is nil, a safe default list is used. The default cipher
	// suites might change over time.
	CipherSuites []uint16

	// PreferServerCipherSuites is a legacy field and has no effect.
	//
	// It used to control whether the server would follow the client's or the
	// server's preference. Servers now select the best mutually supported
	// cipher suite based on logic that takes into account inferred client
	// hardware, server hardware, and security.
	//
	// Deprecated: PreferServerCipherSuites is ignored.
	PreferServerCipherSuites bool

	// SessionTicketsDisabled may be set to true to disable session ticket and
	// PSK (resumption) support. Note that on clients, session ticket support is
	// also disabled if ClientSessionCache is nil.
	SessionTicketsDisabled bool

	// SessionTicketKey is used by TLS servers to provide session resumption.
	// See RFC 5077 and the PSK mode of RFC 8446. If zero, it will be filled
	// with random data before the first server handshake.
	//
	// Deprecated: if this field is left at zero, session ticket keys will be
	// automatically rotated every day and dropped after seven days. For
	// customizing the rotation schedule or synchronizing servers that are
	// terminating connections for the same host, use SetSessionTicketKeys.
	SessionTicketKey [32]byte

	// ClientSessionCache is a cache of ClientSessionState entries for TLS
	// session resumption. It is only used by clients.
	ClientSessionCache ClientSessionCache

	// MinVersion contains the minimum TLS version that is acceptable.
	//
	// By default, TLS 1.2 is currently used as the minimum when acting as a
	// client, and TLS 1.0 when acting as a server. TLS 1.0 is the minimum
	// supported by this package, both as a client and as a server.
	//
	// The client-side default can temporarily be reverted to TLS 1.0 by
	// including the value "x509sha1=1" in the GODEBUG environment variable.
	// Note that this option will be removed in Go 1.19 (but it will still be
	// possible to set this field to VersionTLS10 explicitly).
	MinVersion uint16

	// MaxVersion contains the maximum TLS version that is acceptable.
	//
	// By default, the maximum version supported by this package is used,
	// which is currently TLS 1.3.
	MaxVersion uint16

	// CurvePreferences contains the elliptic curves that will be used in
	// an ECDHE handshake, in preference order. If empty, the default will
	// be used. The client will use the first preference as the type for
	// its key share in TLS 1.3. This may change in the future.
	CurvePreferences []CurveID

	// DynamicRecordSizingDisabled disables adaptive sizing of TLS records.
	// When true, the largest possible TLS record size is always used. When
	// false, the size of TLS records may be adjusted in an attempt to
	// improve latency.
	DynamicRecordSizingDisabled bool

	// Renegotiation controls what types of renegotiation are supported.
	// The default, none, is correct for the vast majority of applications.
	Renegotiation RenegotiationSupport

	// KeyLogWriter optionally specifies a destination for TLS master secrets
	// in NSS key log format that can be used to allow external programs
	// such as Wireshark to decrypt TLS connections.
	// See https://developer.mozilla.org/en-US/docs/Mozilla/Projects/NSS/Key_Log_Format.
	// Use of KeyLogWriter compromises security and should only be
	// used for debugging.
	KeyLogWriter io.Writer

	// mutex protects sessionTicketKeys and autoSessionTicketKeys.
	mutex sync.RWMutex
	// sessionTicketKeys contains zero or more ticket keys. If set, it means the
	// the keys were set with SessionTicketKey or SetSessionTicketKeys. The
	// first key is used for new tickets and any subsequent keys can be used to
	// decrypt old tickets. The slice contents are not protected by the mutex
	// and are immutable.
	sessionTicketKeys []ticketKey
	// autoSessionTicketKeys is like sessionTicketKeys but is owned by the
	// auto-rotation logic. See Config.ticketKeys.
	autoSessionTicketKeys []ticketKey
}

const (
	// ticketKeyNameLen is the number of bytes of identifier that is prepended to
	// an encrypted session ticket in order to identify the key used to encrypt it.
	ticketKeyNameLen = 16

	// ticketKeyLifetime is how long a ticket key remains valid and can be used to
	// resume a client connection.
	ticketKeyLifetime = 7 * 24 * time.Hour // 7 days

	// ticketKeyRotation is how often the server should rotate the session ticket key
	// that is used for new tickets.
	ticketKeyRotation = 24 * time.Hour
)

// ticketKey is the internal representation of a session ticket key.
type ticketKey struct {
	// keyName is an opaque byte string that serves to identify the session
	// ticket key. It's exposed as plaintext in every session ticket.
	keyName [ticketKeyNameLen]byte
	aesKey  [16]byte
	hmacKey [16]byte
	// created is the time at which this ticket key was created. See Config.ticketKeys.
	created time.Time
}

// ticketKeyFromBytes converts from the external representation of a session
// ticket key to a ticketKey. Externally, session ticket keys are 32 random
// bytes and this function expands that into sufficient name and key material.
func (c *Config) ticketKeyFromBytes(b [32]byte) (key ticketKey) {
	hashed := sha512.Sum512(b[:])
	copy(key.keyName[:], hashed[:ticketKeyNameLen])
	copy(key.aesKey[:], hashed[ticketKeyNameLen:ticketKeyNameLen+16])
	copy(key.hmacKey[:], hashed[ticketKeyNameLen+16:ticketKeyNameLen+32])
	key.created = c.time()
	return key
}

// maxSessionTicketLifetime is the maximum allowed lifetime of a TLS 1.3 session
// ticket, and the lifetime we set for tickets we send.
const maxSessionTicketLifetime = 7 * 24 * time.Hour

// Clone returns a shallow clone of c or nil if c is nil. It is safe to clone a Config that is
// being used concurrently by a TLS client or server.
func (c *Config) Clone() *Config {
	if c == nil {
		return nil
	}
	c.mutex.RLock()
	defer c.mutex.RUnlock()
	return &Config{
		Rand:                        c.Rand,
		Time:                        c.Time,
		Certificates:                c.Certificates,
		NameToCertificate:           c.NameToCertificate,
		GetCertificate:              c.GetCertificate,
		GetClientCertificate:        c.GetClientCertificate,
		GetConfigForClient:          c.GetConfigForClient,
		VerifyPeerCertificate:       c.VerifyPeerCertificate,
		VerifyConnection:            c.VerifyConnection,
		RootCAs:                     c.RootCAs,
		NextProtos:                  c.NextProtos,
		ApplicationSettings:         c.ApplicationSettings,
		ServerName:                  c.ServerName,
		ClientAuth:                  c.ClientAuth,
		ClientCAs:                   c.ClientCAs,
		InsecureSkipVerify:          c.InsecureSkipVerify,
		CipherSuites:                c.CipherSuites,
		PreferServerCipherSuites:    c.PreferServerCipherSuites,
		SessionTicketsDisabled:      c.SessionTicketsDisabled,
		SessionTicketKey:            c.SessionTicketKey,
		ClientSessionCache:          c.ClientSessionCache,
		MinVersion:                  c.MinVersion,
		MaxVersion:                  c.MaxVersion,
		CurvePreferences:            c.CurvePreferences,
		DynamicRecordSizingDisabled: c.DynamicRecordSizingDisabled,
		Renegotiation:               c.Renegotiation,
		KeyLogWriter:                c.KeyLogWriter,
		sessionTicketKeys:           c.sessionTicketKeys,
		autoSessionTicketKeys:       c.autoSessionTicketKeys,
	}
}

// deprecatedSessionTicketKey is set as the prefix of SessionTicketKey if it was
// randomized for backwards compatibility but is not in use.
var deprecatedSessionTicketKey = []byte("DEPRECATED")

// initLegacySessionTicketKeyRLocked ensures the legacy SessionTicketKey field is
// randomized if empty, and that sessionTicketKeys is populated from it otherwise.
func (c *Config) initLegacySessionTicketKeyRLocked() {
	// Don't write if SessionTicketKey is already defined as our deprecated string,
	// or if it is defined by the user but sessionTicketKeys is already set.
	if c.SessionTicketKey != [32]byte{} &&
		(bytes.HasPrefix(c.SessionTicketKey[:], deprecatedSessionTicketKey) || len(c.sessionTicketKeys) > 0) {
		return
	}

	// We need to write some data, so get an exclusive lock and re-check any conditions.
	c.mutex.RUnlock()
	defer c.mutex.RLock()
	c.mutex.Lock()
	defer c.mutex.Unlock()
	if c.SessionTicketKey == [32]byte{} {
		if _, err := io.ReadFull(c.rand(), c.SessionTicketKey[:]); err != nil {
			panic(fmt.Sprintf("tls: unable to generate random session ticket key: %v", err))
		}
		// Write the deprecated prefix at the beginning so we know we created
		// it. This key with the DEPRECATED prefix isn't used as an actual
		// session ticket key, and is only randomized in case the application
		// reuses it for some reason.
		copy(c.SessionTicketKey[:], deprecatedSessionTicketKey)
	} else if !bytes.HasPrefix(c.SessionTicketKey[:], deprecatedSessionTicketKey) && len(c.sessionTicketKeys) == 0 {
		c.sessionTicketKeys = []ticketKey{c.ticketKeyFromBytes(c.SessionTicketKey)}
	}

}

// ticketKeys returns the ticketKeys for this connection.
// If configForClient has explicitly set keys, those will
// be returned. Otherwise, the keys on c will be used and
// may be rotated if auto-managed.
// During rotation, any expired session ticket keys are deleted from
// c.sessionTicketKeys. If the session ticket key that is currently
// encrypting tickets (ie. the first ticketKey in c.sessionTicketKeys)
// is not fresh, then a new session ticket key will be
// created and prepended to c.sessionTicketKeys.
func (c *Config) ticketKeys(configForClient *Config) []ticketKey {
	// If the ConfigForClient callback returned a Config with explicitly set
	// keys, use those, otherwise just use the original Config.
	if configForClient != nil {
		configForClient.mutex.RLock()
		if configForClient.SessionTicketsDisabled {
			return nil
		}
		configForClient.initLegacySessionTicketKeyRLocked()
		if len(configForClient.sessionTicketKeys) != 0 {
			ret := configForClient.sessionTicketKeys
			configForClient.mutex.RUnlock()
			return ret
		}
		configForClient.mutex.RUnlock()
	}

	c.mutex.RLock()
	defer c.mutex.RUnlock()
	if c.SessionTicketsDisabled {
		return nil
	}
	c.initLegacySessionTicketKeyRLocked()
	if len(c.sessionTicketKeys) != 0 {
		return c.sessionTicketKeys
	}
	// Fast path for the common case where the key is fresh enough.
	if len(c.autoSessionTicketKeys) > 0 && c.time().Sub(c.autoSessionTicketKeys[0].created) < ticketKeyRotation {
		return c.autoSessionTicketKeys
	}

	// autoSessionTicketKeys are managed by auto-rotation.
	c.mutex.RUnlock()
	defer c.mutex.RLock()
	c.mutex.Lock()
	defer c.mutex.Unlock()
	// Re-check the condition in case it changed since obtaining the new lock.
	if len(c.autoSessionTicketKeys) == 0 || c.time().Sub(c.autoSessionTicketKeys[0].created) >= ticketKeyRotation {
		var newKey [32]byte
		if _, err := io.ReadFull(c.rand(), newKey[:]); err != nil {
			panic(fmt.Sprintf("unable to generate random session ticket key: %v", err))
		}
		valid := make([]ticketKey, 0, len(c.autoSessionTicketKeys)+1)
		valid = append(valid, c.ticketKeyFromBytes(newKey))
		for _, k := range c.autoSessionTicketKeys {
			// While rotating the current key, also remove any expired ones.
			if c.time().Sub(k.created) < ticketKeyLifetime {
				valid = append(valid, k)
			}
		}
		c.autoSessionTicketKeys = valid
	}
	return c.autoSessionTicketKeys
}

// SetSessionTicketKeys updates the session ticket keys for a server.
//
// The first key will be used when creating new tickets, while all keys can be
// used for decrypting tickets. It is safe to call this function while the
// server is running in order to rotate the session ticket keys. The function
// will panic if keys is empty.
//
// Calling this function will turn off automatic session ticket key rotation.
//
// If multiple servers are terminating connections for the same host they should
// all have the same session ticket keys. If the session ticket keys leaks,
// previously recorded and future TLS connections using those keys might be
// compromised.
func (c *Config) SetSessionTicketKeys(keys [][32]byte) {
	if len(keys) == 0 {
		panic("tls: keys must have at least one key")
	}

	newKeys := make([]ticketKey, len(keys))
	for i, bytes := range keys {
		newKeys[i] = c.ticketKeyFromBytes(bytes)
	}

	c.mutex.Lock()
	c.sessionTicketKeys = newKeys
	c.mutex.Unlock()
}

func (c *Config) rand() io.Reader {
	r := c.Rand
	if r == nil {
		return rand.Reader
	}
	return r
}

func (c *Config) time() time.Time {
	t := c.Time
	if t == nil {
		t = time.Now
	}
	return t()
}

func (c *Config) cipherSuites() []uint16 {
	if needFIPS() {
		return fipsCipherSuites(c)
	}
	if c.CipherSuites != nil {
		return c.CipherSuites
	}
	return defaultCipherSuites
}

var supportedVersions = []uint16{
	VersionTLS13,
	VersionTLS12,
	VersionTLS11,
	VersionTLS10,
}

// roleClient and roleServer are meant to call supportedVersions and parents
// with more readability at the callsite.
const roleClient = true
const roleServer = false

func (c *Config) supportedVersions(isClient bool) []uint16 {
	versions := make([]uint16, 0, len(supportedVersions))
	for _, v := range supportedVersions {
		if needFIPS() && (v < fipsMinVersion(c) || v > fipsMaxVersion(c)) {
			continue
		}
		if (c == nil || c.MinVersion == 0) &&
			isClient && v < VersionTLS12 {
			continue
		}
		if c != nil && c.MinVersion != 0 && v < c.MinVersion {
			continue
		}
		if c != nil && c.MaxVersion != 0 && v > c.MaxVersion {
			continue
		}
		versions = append(versions, v)
	}
	return versions
}

func (c *Config) maxSupportedVersion(isClient bool) uint16 {
	supportedVersions := c.supportedVersions(isClient)
	if len(supportedVersions) == 0 {
		return 0
	}
	return supportedVersions[0]
}

// supportedVersionsFromMax returns a list of supported versions derived from a
// legacy maximum version value. Note that only versions supported by this
// library are returned. Any newer peer will use supportedVersions anyway.
func supportedVersionsFromMax(maxVersion uint16) []uint16 {
	versions := make([]uint16, 0, len(supportedVersions))
	for _, v := range supportedVersions {
		if v > maxVersion {
			continue
		}
		versions = append(versions, v)
	}
	return versions
}

var defaultCurvePreferences = []CurveID{X25519, CurveP256, CurveP384, CurveP521}

func (c *Config) curvePreferences() []CurveID {
	if needFIPS() {
		return fipsCurvePreferences(c)
	}
	if c == nil || len(c.CurvePreferences) == 0 {
		return defaultCurvePreferences
	}
	return c.CurvePreferences
}

func (c *Config) supportsCurve(curve CurveID) bool {
	for _, cc := range c.curvePreferences() {
		if cc == curve {
			return true
		}
	}
	return false
}

// mutualVersion returns the protocol version to use given the advertised
// versions of the peer. Priority is given to the peer preference order.
func (c *Config) mutualVersion(isClient bool, peerVersions []uint16) (uint16, bool) {
	supportedVersions := c.supportedVersions(isClient)
	for _, peerVersion := range peerVersions {
		for _, v := range supportedVersions {
			if v == peerVersion {
				return v, true
			}
		}
	}
	return 0, false
}

var errNoCertificates = errors.New("tls: no certificates configured")

// getCertificate returns the best certificate for the given ClientHelloInfo,
// defaulting to the first element of c.Certificates.
func (c *Config) getCertificate(clientHello *ClientHelloInfo) (*Certificate, error) {
	if c.GetCertificate != nil &&
		(len(c.Certificates) == 0 || len(clientHello.ServerName) > 0) {
		cert, err := c.GetCertificate(clientHello)
		if cert != nil || err != nil {
			return cert, err
		}
	}

	if len(c.Certificates) == 0 {
		return nil, errNoCertificates
	}

	if len(c.Certificates) == 1 {
		// There's only one choice, so no point doing any work.
		return &c.Certificates[0], nil
	}

	if c.NameToCertificate != nil {
		name := strings.ToLower(clientHello.ServerName)
		if cert, ok := c.NameToCertificate[name]; ok {
			return cert, nil
		}
		if len(name) > 0 {
			labels := strings.Split(name, ".")
			labels[0] = "*"
			wildcardName := strings.Join(labels, ".")
			if cert, ok := c.NameToCertificate[wildcardName]; ok {
				return cert, nil
			}
		}
	}

	for _, cert := range c.Certificates {
		if err := clientHello.SupportsCertificate(&cert); err == nil {
			return &cert, nil
		}
	}

	// If nothing matches, return the first certificate.
	return &c.Certificates[0], nil
}

// SupportsCertificate returns nil if the provided certificate is supported by
// the client that sent the ClientHello. Otherwise, it returns an error
// describing the reason for the incompatibility.
//
// If this ClientHelloInfo was passed to a GetConfigForClient or GetCertificate
// callback, this method will take into account the associated Config. Note that
// if GetConfigForClient returns a different Config, the change can't be
// accounted for by this method.
//
// This function will call x509.ParseCertificate unless c.Leaf is set, which can
// incur a significant performance cost.
func (chi *ClientHelloInfo) SupportsCertificate(c *Certificate) error {
	// Note we don't currently support certificate_authorities nor
	// signature_algorithms_cert, and don't check the algorithms of the
	// signatures on the chain (which anyway are a SHOULD, see RFC 8446,
	// Section 4.4.2.2).

	config := chi.config
	if config == nil {
		config = &Config{}
	}
	vers, ok := config.mutualVersion(roleServer, chi.SupportedVersions)
	if !ok {
		return errors.New("no mutually supported protocol versions")
	}

	// If the client specified the name they are trying to connect to, the
	// certificate needs to be valid for it.
	if chi.ServerName != "" {
		x509Cert, err := c.leaf()
		if err != nil {
			return fmt.Errorf("failed to parse certificate: %w", err)
		}
		if err := x509Cert.VerifyHostname(chi.ServerName); err != nil {
			return fmt.Errorf("certificate is not valid for requested server name: %w", err)
		}
	}

	// supportsRSAFallback returns nil if the certificate and connection support
	// the static RSA key exchange, and unsupported otherwise. The logic for
	// supporting static RSA is completely disjoint from the logic for
	// supporting signed key exchanges, so we just check it as a fallback.
	supportsRSAFallback := func(unsupported error) error {
		// TLS 1.3 dropped support for the static RSA key exchange.
		if vers == VersionTLS13 {
			return unsupported
		}
		// The static RSA key exchange works by decrypting a challenge with the
		// RSA private key, not by signing, so check the PrivateKey implements
		// crypto.Decrypter, like *rsa.PrivateKey does.
		if priv, ok := c.PrivateKey.(crypto.Decrypter); ok {
			if _, ok := priv.Public().(*rsa.PublicKey); !ok {
				return unsupported
			}
		} else {
			return unsupported
		}
		// Finally, there needs to be a mutual cipher suite that uses the static
		// RSA key exchange instead of ECDHE.
		rsaCipherSuite := selectCipherSuite(chi.CipherSuites, config.cipherSuites(), func(c *cipherSuite) bool {
			if c.flags&suiteECDHE != 0 {
				return false
			}
			if vers < VersionTLS12 && c.flags&suiteTLS12 != 0 {
				return false
			}
			return true
		})
		if rsaCipherSuite == nil {
			return unsupported
		}
		return nil
	}

	// If the client sent the signature_algorithms extension, ensure it supports
	// schemes we can use with this certificate and TLS version.
	if len(chi.SignatureSchemes) > 0 {
		if _, err := selectSignatureScheme(vers, c, chi.SignatureSchemes); err != nil {
			return supportsRSAFallback(err)
		}
	}

	// In TLS 1.3 we are done because supported_groups is only relevant to the
	// ECDHE computation, point format negotiation is removed, cipher suites are
	// only relevant to the AEAD choice, and static RSA does not exist.
	if vers == VersionTLS13 {
		return nil
	}

	// The only signed key exchange we support is ECDHE.
	if !supportsECDHE(config, chi.SupportedCurves, chi.SupportedPoints) {
		return supportsRSAFallback(errors.New("client doesn't support ECDHE, can only use legacy RSA key exchange"))
	}

	var ecdsaCipherSuite bool
	if priv, ok := c.PrivateKey.(crypto.Signer); ok {
		switch pub := priv.Public().(type) {
		case *ecdsa.PublicKey:
			var curve CurveID
			switch pub.Curve {
			case elliptic.P256():
				curve = CurveP256
			case elliptic.P384():
				curve = CurveP384
			case elliptic.P521():
				curve = CurveP521
			default:
				return supportsRSAFallback(unsupportedCertificateError(c))
			}
			var curveOk bool
			for _, c := range chi.SupportedCurves {
				if c == curve && config.supportsCurve(c) {
					curveOk = true
					break
				}
			}
			if !curveOk {
				return errors.New("client doesn't support certificate curve")
			}
			ecdsaCipherSuite = true
		case ed25519.PublicKey:
			if vers < VersionTLS12 || len(chi.SignatureSchemes) == 0 {
				return errors.New("connection doesn't support Ed25519")
			}
			ecdsaCipherSuite = true
		case *rsa.PublicKey:
		default:
			return supportsRSAFallback(unsupportedCertificateError(c))
		}
	} else {
		return supportsRSAFallback(unsupportedCertificateError(c))
	}

	// Make sure that there is a mutually supported cipher suite that works with
	// this certificate. Cipher suite selection will then apply the logic in
	// reverse to pick it. See also serverHandshakeState.cipherSuiteOk.
	cipherSuite := selectCipherSuite(chi.CipherSuites, config.cipherSuites(), func(c *cipherSuite) bool {
		if c.flags&suiteECDHE == 0 {
			return false
		}
		if c.flags&suiteECSign != 0 {
			if !ecdsaCipherSuite {
				return false
			}
		} else {
			if ecdsaCipherSuite {
				return false
			}
		}
		if vers < VersionTLS12 && c.flags&suiteTLS12 != 0 {
			return false
		}
		return true
	})
	if cipherSuite == nil {
		return supportsRSAFallback(errors.New("client doesn't support any cipher suites compatible with the certificate"))
	}

	return nil
}

// SupportsCertificate returns nil if the provided certificate is supported by
// the server that sent the CertificateRequest. Otherwise, it returns an error
// describing the reason for the incompatibility.
func (cri *CertificateRequestInfo) SupportsCertificate(c *Certificate) error {
	if _, err := selectSignatureScheme(cri.Version, c, cri.SignatureSchemes); err != nil {
		return err
	}

	if len(cri.AcceptableCAs) == 0 {
		return nil
	}

	for j, cert := range c.Certificate {
		x509Cert := c.Leaf
		// Parse the certificate if this isn't the leaf node, or if
		// chain.Leaf was nil.
		if j != 0 || x509Cert == nil {
			var err error
			if x509Cert, err = x509.ParseCertificate(cert); err != nil {
				return fmt.Errorf("failed to parse certificate #%d in the chain: %w", j, err)
			}
		}

		for _, ca := range cri.AcceptableCAs {
			if bytes.Equal(x509Cert.RawIssuer, ca) {
				return nil
			}
		}
	}
	return errors.New("chain is not signed by an acceptable CA")
}

// BuildNameToCertificate parses c.Certificates and builds c.NameToCertificate
// from the CommonName and SubjectAlternateName fields of each of the leaf
// certificates.
//
// Deprecated: NameToCertificate only allows associating a single certificate
// with a given name. Leave that field nil to let the library select the first
// compatible chain from Certificates.
func (c *Config) BuildNameToCertificate() {
	c.NameToCertificate = make(map[string]*Certificate)
	for i := range c.Certificates {
		cert := &c.Certificates[i]
		x509Cert, err := cert.leaf()
		if err != nil {
			continue
		}
		// If SANs are *not* present, some clients will consider the certificate
		// valid for the name in the Common Name.
		if x509Cert.Subject.CommonName != "" && len(x509Cert.DNSNames) == 0 {
			c.NameToCertificate[x509Cert.Subject.CommonName] = cert
		}
		for _, san := range x509Cert.DNSNames {
			c.NameToCertificate[san] = cert
		}
	}
}

const (
	keyLogLabelTLS12           = "CLIENT_RANDOM"
	keyLogLabelClientHandshake = "CLIENT_HANDSHAKE_TRAFFIC_SECRET"
	keyLogLabelServerHandshake = "SERVER_HANDSHAKE_TRAFFIC_SECRET"
	keyLogLabelClientTraffic   = "CLIENT_TRAFFIC_SECRET_0"
	keyLogLabelServerTraffic   = "SERVER_TRAFFIC_SECRET_0"
)

func (c *Config) writeKeyLog(label string, clientRandom, secret []byte) error {
	if c.KeyLogWriter == nil {
		return nil
	}

	logLine := []byte(fmt.Sprintf("%s %x %x\n", label, clientRandom, secret))

	writerMutex.Lock()
	_, err := c.KeyLogWriter.Write(logLine)
	writerMutex.Unlock()

	return err
}

// writerMutex protects all KeyLogWriters globally. It is rarely enabled,
// and is only for debugging, so a global mutex saves space.
var writerMutex sync.Mutex

// A Certificate is a chain of one or more certificates, leaf first.
type Certificate struct {
	Certificate [][]byte
	// PrivateKey contains the private key corresponding to the public key in
	// Leaf. This must implement crypto.Signer with an RSA, ECDSA or Ed25519 PublicKey.
	// For a server up to TLS 1.2, it can also implement crypto.Decrypter with
	// an RSA PublicKey.
	PrivateKey crypto.PrivateKey
	// SupportedSignatureAlgorithms is an optional list restricting what
	// signature algorithms the PrivateKey can be used for.
	SupportedSignatureAlgorithms []SignatureScheme
	// OCSPStaple contains an optional OCSP response which will be served
	// to clients that request it.
	OCSPStaple []byte
	// SignedCertificateTimestamps contains an optional list of Signed
	// Certificate Timestamps which will be served to clients that request it.
	SignedCertificateTimestamps [][]byte
	// Leaf is the parsed form of the leaf certificate, which may be initialized
	// using x509.ParseCertificate to reduce per-handshake processing. If nil,
	// the leaf certificate will be parsed as needed.
	Leaf *x509.Certificate
}

// leaf returns the parsed leaf certificate, either from c.Leaf or by parsing
// the corresponding c.Certificate[0].
func (c *Certificate) leaf() (*x509.Certificate, error) {
	if c.Leaf != nil {
		return c.Leaf, nil
	}
	return x509.ParseCertificate(c.Certificate[0])
}

type handshakeMessage interface {
	marshal() []byte
	unmarshal([]byte) bool
}

// lruSessionCache is a ClientSessionCache implementation that uses an LRU
// caching strategy.
type lruSessionCache struct {
	sync.Mutex

	m        map[string]*list.Element
	q        *list.List
	capacity int
}

type lruSessionCacheEntry struct {
	sessionKey string
	state      *ClientSessionState
}

// NewLRUClientSessionCache returns a ClientSessionCache with the given
// capacity that uses an LRU strategy. If capacity is < 1, a default capacity
// is used instead.
func NewLRUClientSessionCache(capacity int) ClientSessionCache {
	const defaultSessionCacheCapacity = 64

	if capacity < 1 {
		capacity = defaultSessionCacheCapacity
	}
	return &lruSessionCache{
		m:        make(map[string]*list.Element),
		q:        list.New(),
		capacity: capacity,
	}
}

// Put adds the provided (sessionKey, cs) pair to the cache. If cs is nil, the entry
// corresponding to sessionKey is removed from the cache instead.
func (c *lruSessionCache) Put(sessionKey string, cs *ClientSessionState) {
	c.Lock()
	defer c.Unlock()

	if elem, ok := c.m[sessionKey]; ok {
		if cs == nil {
			c.q.Remove(elem)
			delete(c.m, sessionKey)
		} else {
			entry := elem.Value.(*lruSessionCacheEntry)
			entry.state = cs
			c.q.MoveToFront(elem)
		}
		return
	}

	if c.q.Len() < c.capacity {
		entry := &lruSessionCacheEntry{sessionKey, cs}
		c.m[sessionKey] = c.q.PushFront(entry)
		return
	}

	elem := c.q.Back()
	entry := elem.Value.(*lruSessionCacheEntry)
	delete(c.m, entry.sessionKey)
	entry.sessionKey = sessionKey
	entry.state = cs
	c.q.MoveToFront(elem)
	c.m[sessionKey] = elem
}

// Get returns the ClientSessionState value associated with a given key. It
// returns (nil, false) if no value is found.
func (c *lruSessionCache) Get(sessionKey string) (*ClientSessionState, bool) {
	c.Lock()
	defer c.Unlock()

	if elem, ok := c.m[sessionKey]; ok {
		c.q.MoveToFront(elem)
		return elem.Value.(*lruSessionCacheEntry).state, true
	}
	return nil, false
}

var emptyConfig Config

func defaultConfig() *Config {
	return &emptyConfig
}

func unexpectedMessageError(wanted, got any) error {
	return fmt.Errorf("tls: received unexpected handshake message of type %T when waiting for %T", got, wanted)
}

func isSupportedSignatureAlgorithm(sigAlg SignatureScheme, supportedSignatureAlgorithms []SignatureScheme) bool {
	for _, s := range supportedSignatureAlgorithms {
		if s == sigAlg {
			return true
		}
	}
	return false
}<|MERGE_RESOLUTION|>--- conflicted
+++ resolved
@@ -89,10 +89,7 @@
 	ExtensionSupportedPoints         uint16 = 11
 	ExtensionSignatureAlgorithms     uint16 = 13
 	ExtensionALPN                    uint16 = 16
-<<<<<<< HEAD
-=======
 	ExtensionStatusRequestV2         uint16 = 17
->>>>>>> 40c13e41
 	ExtensionSCT                     uint16 = 18
 	ExtensionPadding                 uint16 = 21
 	ExtensionExtendedMasterSecret    uint16 = 23 // https://tools.ietf.org/html/rfc7627
