// Copyright 2017 Google Inc. All rights reserved.
// Use of this source code is governed by a BSD-style
// license that can be found in the LICENSE file.

package tls

import (
	"errors"
	"io"
)

type TLSExtension interface {
	writeToUConn(*UConn) error

	Len() int // includes header

	// Read reads up to len(p) bytes into p.
	// It returns the number of bytes read (0 <= n <= len(p)) and any error encountered.
	Read(p []byte) (n int, err error) // implements io.Reader
}

type NPNExtension struct {
	NextProtos []string
}

func (e *NPNExtension) writeToUConn(uc *UConn) error {
	uc.config.NextProtos = e.NextProtos
	uc.HandshakeState.Hello.NextProtoNeg = true
	return nil
}

func (e *NPNExtension) Len() int {
	return 4
}

func (e *NPNExtension) Read(b []byte) (int, error) {
	if len(b) < e.Len() {
		return 0, io.ErrShortBuffer
	}
	b[0] = byte(ExtensionNextProtoNeg >> 8)
	b[1] = byte(ExtensionNextProtoNeg & 0xff)
	// The length is always 0
	return e.Len(), io.EOF
}

type SNIExtension struct {
	ServerName string // not an array because go crypto/tls doesn't support multiple SNIs
}

func (e *SNIExtension) writeToUConn(uc *UConn) error {
	uc.config.ServerName = e.ServerName
	hostName := hostnameInSNI(e.ServerName)
	uc.HandshakeState.Hello.ServerName = hostName

	return nil
}

func (e *SNIExtension) Len() int {
	// Literal IP addresses, absolute FQDNs, and empty strings are not permitted as SNI values.
	// See RFC 6066, Section 3.
	hostName := hostnameInSNI(e.ServerName)
	if len(hostName) == 0 {
		return 0
	}
	return 4 + 2 + 1 + 2 + len(hostName)
}

func (e *SNIExtension) Read(b []byte) (int, error) {
	// Literal IP addresses, absolute FQDNs, and empty strings are not permitted as SNI values.
	// See RFC 6066, Section 3.
	hostName := hostnameInSNI(e.ServerName)
	if len(hostName) == 0 {
		return 0, io.EOF
	}
	if len(b) < e.Len() {
		return 0, io.ErrShortBuffer
	}
	// RFC 3546, section 3.1
	b[0] = byte(ExtensionServerName >> 8)
	b[1] = byte(ExtensionServerName)
	b[2] = byte((len(hostName) + 5) >> 8)
	b[3] = byte(len(hostName) + 5)
	b[4] = byte((len(hostName) + 3) >> 8)
	b[5] = byte(len(hostName) + 3)
	// b[6] Server Name Type: host_name (0)
	b[7] = byte(len(hostName) >> 8)
	b[8] = byte(len(hostName))
	copy(b[9:], []byte(hostName))
	return e.Len(), io.EOF
}

type StatusRequestExtension struct {
}

func (e *StatusRequestExtension) writeToUConn(uc *UConn) error {
	uc.HandshakeState.Hello.OcspStapling = true
	return nil
}

func (e *StatusRequestExtension) Len() int {
	return 9
}

func (e *StatusRequestExtension) Read(b []byte) (int, error) {
	if len(b) < e.Len() {
		return 0, io.ErrShortBuffer
	}
	// RFC 4366, section 3.6
	b[0] = byte(ExtensionStatusRequest >> 8)
	b[1] = byte(ExtensionStatusRequest)
	b[2] = 0
	b[3] = 5
	b[4] = 1 // OCSP type
	// Two zero valued uint16s for the two lengths.
	return e.Len(), io.EOF
}

type StatusRequestV2Extension struct {
}

func (e *StatusRequestV2Extension) writeToUConn(uc *UConn) error {
	uc.HandshakeState.Hello.OcspStapling = true
	return nil
}

func (e *StatusRequestV2Extension) Len() int {
	return 13
}

func (e *StatusRequestV2Extension) Read(b []byte) (int, error) {
	if len(b) < e.Len() {
		return 0, io.ErrShortBuffer
	}
	// RFC 4366, section 3.6
	b[0] = byte(ExtensionStatusRequestV2 >> 8)
	b[1] = byte(ExtensionStatusRequestV2)
	b[2] = 0
	b[3] = 9
	b[4] = 0
	b[5] = 7
	b[6] = 2 // OCSP type
	b[7] = 0
	b[8] = 4
	// Two zero valued uint16s for the two lengths.
	return e.Len(), io.EOF
}

type SupportedCurvesExtension struct {
	Curves []CurveID
}

func (e *SupportedCurvesExtension) writeToUConn(uc *UConn) error {
	uc.config.CurvePreferences = e.Curves
	uc.HandshakeState.Hello.SupportedCurves = e.Curves
	return nil
}

func (e *SupportedCurvesExtension) Len() int {
	return 6 + 2*len(e.Curves)
}

func (e *SupportedCurvesExtension) Read(b []byte) (int, error) {
	if len(b) < e.Len() {
		return 0, io.ErrShortBuffer
	}
	// http://tools.ietf.org/html/rfc4492#section-5.5.1
	b[0] = byte(ExtensionSupportedCurves >> 8)
	b[1] = byte(ExtensionSupportedCurves)
	b[2] = byte((2 + 2*len(e.Curves)) >> 8)
	b[3] = byte(2 + 2*len(e.Curves))
	b[4] = byte((2 * len(e.Curves)) >> 8)
	b[5] = byte(2 * len(e.Curves))
	for i, curve := range e.Curves {
		b[6+2*i] = byte(curve >> 8)
		b[7+2*i] = byte(curve)
	}
	return e.Len(), io.EOF
}

type SupportedPointsExtension struct {
	SupportedPoints []uint8
}

func (e *SupportedPointsExtension) writeToUConn(uc *UConn) error {
	uc.HandshakeState.Hello.SupportedPoints = e.SupportedPoints
	return nil
}

func (e *SupportedPointsExtension) Len() int {
	return 5 + len(e.SupportedPoints)
}

func (e *SupportedPointsExtension) Read(b []byte) (int, error) {
	if len(b) < e.Len() {
		return 0, io.ErrShortBuffer
	}
	// http://tools.ietf.org/html/rfc4492#section-5.5.2
	b[0] = byte(ExtensionSupportedPoints >> 8)
	b[1] = byte(ExtensionSupportedPoints)
	b[2] = byte((1 + len(e.SupportedPoints)) >> 8)
	b[3] = byte(1 + len(e.SupportedPoints))
	b[4] = byte(len(e.SupportedPoints))
	for i, pointFormat := range e.SupportedPoints {
		b[5+i] = pointFormat
	}
	return e.Len(), io.EOF
}

type SignatureAlgorithmsExtension struct {
	SupportedSignatureAlgorithms []SignatureScheme
}

func (e *SignatureAlgorithmsExtension) writeToUConn(uc *UConn) error {
	uc.HandshakeState.Hello.SupportedSignatureAlgorithms = e.SupportedSignatureAlgorithms
	return nil
}

func (e *SignatureAlgorithmsExtension) Len() int {
	return 6 + 2*len(e.SupportedSignatureAlgorithms)
}

func (e *SignatureAlgorithmsExtension) Read(b []byte) (int, error) {
	if len(b) < e.Len() {
		return 0, io.ErrShortBuffer
	}
	// https://tools.ietf.org/html/rfc5246#section-7.4.1.4.1
	b[0] = byte(ExtensionSignatureAlgorithms >> 8)
	b[1] = byte(ExtensionSignatureAlgorithms)
	b[2] = byte((2 + 2*len(e.SupportedSignatureAlgorithms)) >> 8)
	b[3] = byte(2 + 2*len(e.SupportedSignatureAlgorithms))
	b[4] = byte((2 * len(e.SupportedSignatureAlgorithms)) >> 8)
	b[5] = byte(2 * len(e.SupportedSignatureAlgorithms))
	for i, sigAndHash := range e.SupportedSignatureAlgorithms {
		b[6+2*i] = byte(sigAndHash >> 8)
		b[7+2*i] = byte(sigAndHash)
	}
	return e.Len(), io.EOF
}

type SignatureAlgorithmsCertExtension struct {
	SupportedSignatureAlgorithms []SignatureScheme
}

func (e *SignatureAlgorithmsCertExtension) writeToUConn(uc *UConn) error {
	uc.HandshakeState.Hello.SupportedSignatureAlgorithms = e.SupportedSignatureAlgorithms
	return nil
}

func (e *SignatureAlgorithmsCertExtension) Len() int {
	return 6 + 2*len(e.SupportedSignatureAlgorithms)
}

func (e *SignatureAlgorithmsCertExtension) Read(b []byte) (int, error) {
	if len(b) < e.Len() {
		return 0, io.ErrShortBuffer
	}
	// https://tools.ietf.org/html/rfc5246#section-7.4.1.4.1
	b[0] = byte(ExtensionSignatureAlgorithmsCert >> 8)
	b[1] = byte(ExtensionSignatureAlgorithmsCert)
	b[2] = byte((2 + 2*len(e.SupportedSignatureAlgorithms)) >> 8)
	b[3] = byte(2 + 2*len(e.SupportedSignatureAlgorithms))
	b[4] = byte((2 * len(e.SupportedSignatureAlgorithms)) >> 8)
	b[5] = byte(2 * len(e.SupportedSignatureAlgorithms))
	for i, sigAndHash := range e.SupportedSignatureAlgorithms {
		b[6+2*i] = byte(sigAndHash >> 8)
		b[7+2*i] = byte(sigAndHash)
	}
	return e.Len(), io.EOF
}

type RenegotiationInfoExtension struct {
	// Renegotiation field limits how many times client will perform renegotiation: no limit, once, or never.
	// The extension still will be sent, even if Renegotiation is set to RenegotiateNever.
	Renegotiation RenegotiationSupport
}

func (e *RenegotiationInfoExtension) writeToUConn(uc *UConn) error {
	uc.config.Renegotiation = e.Renegotiation
	switch e.Renegotiation {
	case RenegotiateOnceAsClient:
		fallthrough
	case RenegotiateFreelyAsClient:
		uc.HandshakeState.Hello.SecureRenegotiationSupported = true
	case RenegotiateNever:
	default:
	}
	return nil
}

func (e *RenegotiationInfoExtension) Len() int {
	return 5
}

func (e *RenegotiationInfoExtension) Read(b []byte) (int, error) {
	if len(b) < e.Len() {
		return 0, io.ErrShortBuffer
	}

	var extInnerBody []byte // inner body is empty
	innerBodyLen := len(extInnerBody)
	extBodyLen := innerBodyLen + 1

	b[0] = byte(ExtensionRenegotiationInfo >> 8)
	b[1] = byte(ExtensionRenegotiationInfo & 0xff)
	b[2] = byte(extBodyLen >> 8)
	b[3] = byte(extBodyLen)
	b[4] = byte(innerBodyLen)
	copy(b[5:], extInnerBody)

	return e.Len(), io.EOF
}

type ALPNExtension struct {
	AlpnProtocols []string
}

func (e *ALPNExtension) writeToUConn(uc *UConn) error {
	uc.config.NextProtos = e.AlpnProtocols
	uc.HandshakeState.Hello.AlpnProtocols = e.AlpnProtocols
	return nil
}

func (e *ALPNExtension) Len() int {
	bLen := 2 + 2 + 2
	for _, s := range e.AlpnProtocols {
		bLen += 1 + len(s)
	}
	return bLen
}

func (e *ALPNExtension) Read(b []byte) (int, error) {
	if len(b) < e.Len() {
		return 0, io.ErrShortBuffer
	}

	b[0] = byte(ExtensionALPN >> 8)
	b[1] = byte(ExtensionALPN & 0xff)
	lengths := b[2:]
	b = b[6:]

	stringsLength := 0
	for _, s := range e.AlpnProtocols {
		l := len(s)
		b[0] = byte(l)
		copy(b[1:], s)
		b = b[1+l:]
		stringsLength += 1 + l
	}

	lengths[2] = byte(stringsLength >> 8)
	lengths[3] = byte(stringsLength)
	stringsLength += 2
	lengths[0] = byte(stringsLength >> 8)
	lengths[1] = byte(stringsLength)

	return e.Len(), io.EOF
}

// ApplicationSettingsExtension represents the TLS ALPS extension.
// At the time of this writing, this extension is currently a draft:
// https://datatracker.ietf.org/doc/html/draft-vvv-tls-alps-01
type ApplicationSettingsExtension struct {
	SupportedProtocols []string
}

func (e *ApplicationSettingsExtension) writeToUConn(uc *UConn) error {
	return nil
}

func (e *ApplicationSettingsExtension) Len() int {
	bLen := 2 + 2 + 2 // Type + Length + ALPS Extension length
	for _, s := range e.SupportedProtocols {
		bLen += 1 + len(s) // Supported ALPN Length + actual length of protocol
	}
	return bLen
}

func (e *ApplicationSettingsExtension) Read(b []byte) (int, error) {
	if len(b) < e.Len() {
		return 0, io.ErrShortBuffer
	}

	// Read Type.
	b[0] = byte(ExtensionALPS >> 8)   // hex: 44 dec: 68
	b[1] = byte(ExtensionALPS & 0xff) // hex: 69 dec: 105

	lengths := b[2:] // get the remaining buffer without Type
	b = b[6:]        // set the buffer to the buffer without Type, Length and ALPS Extension Length (so only the Supported ALPN list remains)

	stringsLength := 0
	for _, s := range e.SupportedProtocols {
		l := len(s)            // Supported ALPN Length
		b[0] = byte(l)         // Supported ALPN Length in bytes hex: 02 dec: 2
		copy(b[1:], s)         // copy the Supported ALPN as bytes to the buffer
		b = b[1+l:]            // set the buffer to the buffer without the Supported ALPN Length and Supported ALPN (so we can continue to the next protocol in this loop)
		stringsLength += 1 + l // Supported ALPN Length (the field itself) + Supported ALPN Length (the value)
	}

	lengths[2] = byte(stringsLength >> 8) // ALPS Extension Length hex: 00 dec: 0
	lengths[3] = byte(stringsLength)      // ALPS Extension Length hex: 03 dec: 3
	stringsLength += 2                    // plus ALPS Extension Length field length
	lengths[0] = byte(stringsLength >> 8) // Length hex:00 dec: 0
	lengths[1] = byte(stringsLength)      // Length hex: 05 dec: 5

	return e.Len(), io.EOF
}

type ALPSExtension struct {
	SupportedProtocols []string
}

func (e *ALPSExtension) writeToUConn(uc *UConn) error {
	return nil
}

func (e *ALPSExtension) Len() int {
	bLen := 2 + 2 + 2 // Type + Length + ALPS Extension length
	for _, s := range e.SupportedProtocols {
		bLen += 1 + len(s) // Supported ALPN Length + actual length of protocol
	}
	return bLen
}

func (e *ALPSExtension) Read(b []byte) (int, error) {
	if len(b) < e.Len() {
		return 0, io.ErrShortBuffer
	}

	// Read Type.
	b[0] = byte(ExtensionALPS >> 8)   // hex: 44 dec: 68
	b[1] = byte(ExtensionALPS & 0xff) // hex: 69 dec: 105

	lengths := b[2:] // get the remaining buffer without Type
	b = b[6:]        // set the buffer to the buffer without Type, Length and ALPS Extension Length (so only the Supported ALPN list remains)

	stringsLength := 0
	for _, s := range e.SupportedProtocols {
		l := len(s)            // Supported ALPN Length
		b[0] = byte(l)         // Supported ALPN Length in bytes hex: 02 dec: 2
		copy(b[1:], s)         // copy the Supported ALPN as bytes to the buffer
		b = b[1+l:]            // set the buffer to the buffer without the Supported ALPN Length and Supported ALPN (so we can continue to the next protocol in this loop)
		stringsLength += 1 + l // Supported ALPN Length (the field itself) + Supported ALPN Length (the value)
	}

	lengths[2] = byte(stringsLength >> 8) // ALPS Extension Length hex: 00 dec: 0
	lengths[3] = byte(stringsLength)      // ALPS Extension Length hex: 03 dec: 3
	stringsLength += 2                    // plus ALPS Extension Length field length
	lengths[0] = byte(stringsLength >> 8) // Length hex:00 dec: 0
	lengths[1] = byte(stringsLength)      // Length hex: 05 dec: 5

	return e.Len(), io.EOF
}

type SCTExtension struct {
}

func (e *SCTExtension) writeToUConn(uc *UConn) error {
	uc.HandshakeState.Hello.Scts = true
	return nil
}

// why 6 ? https://github.com/refraction-networking/utls/compare/master...Mathtin:utls:master
func (e *SCTExtension) Len() int {
	return 4
}

func (e *SCTExtension) Read(b []byte) (int, error) {
	if len(b) < e.Len() {
		return 0, io.ErrShortBuffer
	}
	// https://tools.ietf.org/html/rfc6962#section-3.3.1
	b[0] = byte(ExtensionSCT >> 8)
	b[1] = byte(ExtensionSCT)
	// zero uint16 for the zero-length extension_data
	return e.Len(), io.EOF
}

type SessionTicketExtension struct {
	Session *ClientSessionState
}

func (e *SessionTicketExtension) writeToUConn(uc *UConn) error {
	if e.Session != nil {
		uc.HandshakeState.Session = e.Session
		uc.HandshakeState.Hello.SessionTicket = e.Session.sessionTicket
	}
	return nil
}

func (e *SessionTicketExtension) Len() int {
	if e.Session != nil {
		return 4 + len(e.Session.sessionTicket)
	}
	return 4
}

func (e *SessionTicketExtension) Read(b []byte) (int, error) {
	if len(b) < e.Len() {
		return 0, io.ErrShortBuffer
	}

	extBodyLen := e.Len() - 4

	b[0] = byte(ExtensionSessionTicket >> 8)
	b[1] = byte(ExtensionSessionTicket)
	b[2] = byte(extBodyLen >> 8)
	b[3] = byte(extBodyLen)
	if extBodyLen > 0 {
		copy(b[4:], e.Session.sessionTicket)
	}
	return e.Len(), io.EOF
}

// GenericExtension allows to include in ClientHello arbitrary unsupported extensions.
type GenericExtension struct {
	Id   uint16
	Data []byte
}

func (e *GenericExtension) writeToUConn(uc *UConn) error {
	return nil
}

func (e *GenericExtension) Len() int {
	return 4 + len(e.Data)
}

func (e *GenericExtension) Read(b []byte) (int, error) {
	if len(b) < e.Len() {
		return 0, io.ErrShortBuffer
	}

	b[0] = byte(e.Id >> 8)
	b[1] = byte(e.Id)
	b[2] = byte(len(e.Data) >> 8)
	b[3] = byte(len(e.Data))
	if len(e.Data) > 0 {
		copy(b[4:], e.Data)
	}
	return e.Len(), io.EOF
}

type UtlsExtendedMasterSecretExtension struct {
}

// TODO: update when this extension is implemented in crypto/tls
// but we probably won't have to enable it in Config
func (e *UtlsExtendedMasterSecretExtension) writeToUConn(uc *UConn) error {
	uc.HandshakeState.Hello.Ems = true
	return nil
}

func (e *UtlsExtendedMasterSecretExtension) Len() int {
	return 4
}

func (e *UtlsExtendedMasterSecretExtension) Read(b []byte) (int, error) {
	if len(b) < e.Len() {
		return 0, io.ErrShortBuffer
	}
	// https://tools.ietf.org/html/rfc7627
	b[0] = byte(ExtensionExtendedMasterSecret >> 8)
	b[1] = byte(ExtensionExtendedMasterSecret)
	// The length is 0
	return e.Len(), io.EOF
}

var extendedMasterSecretLabel = []byte("extended master secret")

// extendedMasterFromPreMasterSecret generates the master secret from the pre-master
// secret and session hash. See https://tools.ietf.org/html/rfc7627#section-4
func extendedMasterFromPreMasterSecret(version uint16, suite *cipherSuite, preMasterSecret []byte, sessionHash []byte) []byte {
	masterSecret := make([]byte, masterSecretLength)
	prfForVersion(version, suite)(masterSecret, preMasterSecret, extendedMasterSecretLabel, sessionHash)
	return masterSecret
}

// GREASE stinks with dead parrots, have to be super careful, and, if possible, not include GREASE
// https://github.com/google/boringssl/blob/1c68fa2350936ca5897a66b430ebaf333a0e43f5/ssl/internal.h
const (
	ssl_grease_cipher = iota
	ssl_grease_group
	ssl_grease_extension1
	ssl_grease_extension2
	ssl_grease_version
	ssl_grease_ticket_extension
	ssl_grease_last_index = ssl_grease_ticket_extension
)

// it is responsibility of user not to generate multiple grease extensions with same value
type UtlsGREASEExtension struct {
	Value uint16
	Body  []byte // in Chrome first grease has empty body, second grease has a single zero byte
}

func (e *UtlsGREASEExtension) writeToUConn(uc *UConn) error {
	return nil
}

// will panic if ssl_grease_last_index[index] is out of bounds.
func GetBoringGREASEValue(greaseSeed [ssl_grease_last_index]uint16, index int) uint16 {
	// GREASE value is back from deterministic to random.
	// https://github.com/google/boringssl/blob/a365138ac60f38b64bfc608b493e0f879845cb88/ssl/handshake_client.c#L530
	ret := uint16(greaseSeed[index])
	/* This generates a random value of the form 0xωaωa, for all 0 ≤ ω < 16. */
	ret = (ret & 0xf0) | 0x0a
	ret |= ret << 8
	return ret
}

func (e *UtlsGREASEExtension) Len() int {
	return 4 + len(e.Body)
}

func (e *UtlsGREASEExtension) Read(b []byte) (int, error) {
	if len(b) < e.Len() {
		return 0, io.ErrShortBuffer
	}

	b[0] = byte(e.Value >> 8)
	b[1] = byte(e.Value)
	b[2] = byte(len(e.Body) >> 8)
	b[3] = byte(len(e.Body))
	if len(e.Body) > 0 {
		copy(b[4:], e.Body)
	}
	return e.Len(), io.EOF
}

type UtlsPaddingExtension struct {
	PaddingLen int
	WillPad    bool // set to false to disable extension

	// Functor for deciding on padding length based on unpadded ClientHello length.
	// If willPad is false, then this extension should not be included.
	GetPaddingLen func(clientHelloUnpaddedLen int) (paddingLen int, willPad bool)
}

func (e *UtlsPaddingExtension) writeToUConn(uc *UConn) error {
	return nil
}

func (e *UtlsPaddingExtension) Len() int {
	if e.WillPad {
		return 4 + e.PaddingLen
	} else {
		return 0
	}
}

func (e *UtlsPaddingExtension) Update(clientHelloUnpaddedLen int) {
	if e.GetPaddingLen != nil {
		e.PaddingLen, e.WillPad = e.GetPaddingLen(clientHelloUnpaddedLen)
	}
}

func (e *UtlsPaddingExtension) Read(b []byte) (int, error) {
	if !e.WillPad {
		return 0, io.EOF
	}
	if len(b) < e.Len() {
		return 0, io.ErrShortBuffer
	}
	// https://tools.ietf.org/html/rfc7627
	b[0] = byte(ExtensionPadding >> 8)
	b[1] = byte(ExtensionPadding)
	b[2] = byte(e.PaddingLen >> 8)
	b[3] = byte(e.PaddingLen)
	return e.Len(), io.EOF
}

// UtlsCompressCertExtension is only implemented client-side, for server certificates. Alternate
// certificate message formats (https://datatracker.ietf.org/doc/html/rfc7250) are not supported.
//
// See https://datatracker.ietf.org/doc/html/rfc8879#section-3
type UtlsCompressCertExtension struct {
	Algorithms []CertCompressionAlgo
}

func (e *UtlsCompressCertExtension) writeToUConn(uc *UConn) error {
	uc.certCompressionAlgs = e.Algorithms
	return nil
}

func (e *UtlsCompressCertExtension) Len() int {
	return 4 + 1 + (2 * len(e.Algorithms))
}

func (e *UtlsCompressCertExtension) Read(b []byte) (int, error) {
	if len(b) < e.Len() {
		return 0, io.ErrShortBuffer
	}
	b[0] = byte(ExtensionCompressCertificate >> 8)
	b[1] = byte(ExtensionCompressCertificate & 0xff)

	extLen := 2 * len(e.Algorithms)
	if extLen > 255 {
		return 0, errors.New("too many certificate compression methods")
	}

	// Extension data length.
	b[2] = byte((extLen + 1) >> 8)
	b[3] = byte((extLen + 1) & 0xff)

	// Methods length.
	b[4] = byte(extLen)

	i := 5
	for _, compMethod := range e.Algorithms {
		b[i] = byte(compMethod >> 8)
		b[i+1] = byte(compMethod)
		i += 2
	}
	return e.Len(), io.EOF
}

// https://github.com/google/boringssl/blob/7d7554b6b3c79e707e25521e61e066ce2b996e4c/ssl/t1_lib.c#L2803
func BoringPaddingStyle(unpaddedLen int) (int, bool) {
	if unpaddedLen > 0xff && unpaddedLen < 0x200 {
		paddingLen := 0x200 - unpaddedLen
		if paddingLen >= 4+1 {
			paddingLen -= 4
		} else {
			paddingLen = 1
		}
		return paddingLen, true
	}
	return 0, false
}

/* TLS 1.3 */
type KeyShareExtension struct {
	KeyShares []KeyShare
}

func (e *KeyShareExtension) Len() int {
	return 4 + 2 + e.keySharesLen()
}

func (e *KeyShareExtension) keySharesLen() int {
	extLen := 0
	for _, ks := range e.KeyShares {
		extLen += 4 + len(ks.Data)
	}
	return extLen
}

func (e *KeyShareExtension) Read(b []byte) (int, error) {
	if len(b) < e.Len() {
		return 0, io.ErrShortBuffer
	}

	b[0] = byte(ExtensionKeyShare >> 8)
	b[1] = byte(ExtensionKeyShare)
	keySharesLen := e.keySharesLen()
	b[2] = byte((keySharesLen + 2) >> 8)
	b[3] = byte(keySharesLen + 2)
	b[4] = byte((keySharesLen) >> 8)
	b[5] = byte(keySharesLen)

	i := 6
	for _, ks := range e.KeyShares {
		b[i] = byte(ks.Group >> 8)
		b[i+1] = byte(ks.Group)
		b[i+2] = byte(len(ks.Data) >> 8)
		b[i+3] = byte(len(ks.Data))
		copy(b[i+4:], ks.Data)
		i += 4 + len(ks.Data)
	}

	return e.Len(), io.EOF
}

func (e *KeyShareExtension) writeToUConn(uc *UConn) error {
	uc.HandshakeState.Hello.KeyShares = e.KeyShares
	return nil
}

// @see https://github.com/refraction-networking/utls/commit/5f9c546e4d228e91d0f9dfae05b4df73e1b6a6b9
type PreSharedKeyExtension struct{}

func (e *PreSharedKeyExtension) writeToUConn(uc *UConn) error {
	return nil
}

func (e *PreSharedKeyExtension) Len() int {
<<<<<<< HEAD
	return 51
=======
	return 24
>>>>>>> 40c13e41
}

func (e *PreSharedKeyExtension) Read(b []byte) (int, error) {
	if len(b) < e.Len() {
		return 0, io.ErrShortBuffer
	}

	extBodyLen := e.Len() - 4

	b[0] = byte(ExtensionPreSharedKey >> 8)
	b[1] = byte(ExtensionPreSharedKey)
	b[2] = byte(extBodyLen >> 8)
	b[3] = byte(extBodyLen)

<<<<<<< HEAD
	// identities.length = 4+6 = b[4...6]
	b[4] = byte(0)
	b[5] = byte(10)
	// identity.length = 4 = b[4...6]
	b[6] = byte(0)
	b[7] = byte(4)
	// identity.body = b[6...10]
	b[8] = byte(45)
	b[9] = byte(80)
	b[10] = byte(23)
	b[11] = byte(168)
	// obfuscated_ticket_age = b[10...14]
	b[12] = byte(0)
	b[13] = byte(0)
	b[14] = byte(0)
	b[15] = byte(0)
	// PskBinderEntry.length = 4 = b[14...16]
	b[16] = byte(0)
	b[17] = byte(33)
	// PskBinderEntry.body = b[16...20]
	for i := 18; i < 51; i++ {
		b[i] = byte(5)
	}
=======
	// identity.length = 4 = b[4...8]
	b[4] = byte(0)
	b[5] = byte(0)
	b[6] = byte(0)
	b[7] = byte(4)
	// identity.body = b[8...12]

	// obfuscated_ticket_age = b[12...16]

	// PskBinderEntry.length = 4 = b[16...20]
	b[16] = byte(0)
	b[17] = byte(0)
	b[18] = byte(0)
	b[19] = byte(4)
	// PskBinderEntry.body = b[20...24]

>>>>>>> 40c13e41
	return e.Len(), io.EOF
}

type PSKKeyExchangeModesExtension struct {
	Modes []uint8
}

func (e *PSKKeyExchangeModesExtension) Len() int {
	return 4 + 1 + len(e.Modes)
}

func (e *PSKKeyExchangeModesExtension) Read(b []byte) (int, error) {
	if len(b) < e.Len() {
		return 0, io.ErrShortBuffer
	}

	if len(e.Modes) > 255 {
		return 0, errors.New("too many PSK Key Exchange modes")
	}

	b[0] = byte(ExtensionPSKModes >> 8)
	b[1] = byte(ExtensionPSKModes)

	modesLen := len(e.Modes)
	b[2] = byte((modesLen + 1) >> 8)
	b[3] = byte(modesLen + 1)
	b[4] = byte(modesLen)

	if len(e.Modes) > 0 {
		copy(b[5:], e.Modes)
	}

	return e.Len(), io.EOF
}

func (e *PSKKeyExchangeModesExtension) writeToUConn(uc *UConn) error {
	uc.HandshakeState.Hello.PskModes = e.Modes
	return nil
}

type SupportedVersionsExtension struct {
	Versions []uint16
}

func (e *SupportedVersionsExtension) writeToUConn(uc *UConn) error {
	uc.HandshakeState.Hello.SupportedVersions = e.Versions
	return nil
}

func (e *SupportedVersionsExtension) Len() int {
	return 4 + 1 + (2 * len(e.Versions))
}

func (e *SupportedVersionsExtension) Read(b []byte) (int, error) {
	if len(b) < e.Len() {
		return 0, io.ErrShortBuffer
	}
	extLen := 2 * len(e.Versions)
	if extLen > 255 {
		return 0, errors.New("too many supported versions")
	}

	b[0] = byte(ExtensionSupportedVersions >> 8)
	b[1] = byte(ExtensionSupportedVersions)
	b[2] = byte((extLen + 1) >> 8)
	b[3] = byte(extLen + 1)
	b[4] = byte(extLen)

	i := 5
	for _, sv := range e.Versions {
		b[i] = byte(sv >> 8)
		b[i+1] = byte(sv)
		i += 2
	}
	return e.Len(), io.EOF
}

// MUST NOT be part of initial ClientHello
type CookieExtension struct {
	Cookie []byte
}

func (e *CookieExtension) writeToUConn(uc *UConn) error {
	return nil
}

func (e *CookieExtension) Len() int {
	return 4 + len(e.Cookie)
}

func (e *CookieExtension) Read(b []byte) (int, error) {
	if len(b) < e.Len() {
		return 0, io.ErrShortBuffer
	}

	b[0] = byte(ExtensionCookie >> 8)
	b[1] = byte(ExtensionCookie)
	b[2] = byte(len(e.Cookie) >> 8)
	b[3] = byte(len(e.Cookie))
	if len(e.Cookie) > 0 {
		copy(b[4:], e.Cookie)
	}
	return e.Len(), io.EOF
}

/*
FAKE EXTENSIONS
*/

type FakeChannelIDExtension struct {
	// The extension ID changed from 30031 to 30032. Set to true to use the old extension ID.
	OldExtensionID bool
}

func (e *FakeChannelIDExtension) writeToUConn(uc *UConn) error {
	return nil
}

func (e *FakeChannelIDExtension) Len() int {
	return 4
}

func (e *FakeChannelIDExtension) Read(b []byte) (int, error) {
	if len(b) < e.Len() {
		return 0, io.ErrShortBuffer
	}
	extensionID := fakeExtensionChannelID
	if e.OldExtensionID {
		extensionID = fakeOldExtensionChannelID
	}
	// https://tools.ietf.org/html/draft-balfanz-tls-channelid-00
	b[0] = byte(extensionID >> 8)
	b[1] = byte(extensionID & 0xff)
	// The length is 0
	return e.Len(), io.EOF
}

type FakeRecordSizeLimitExtension struct {
	Limit uint16
}

func (e *FakeRecordSizeLimitExtension) writeToUConn(uc *UConn) error {
	return nil
}

func (e *FakeRecordSizeLimitExtension) Len() int {
	return 6
}

func (e *FakeRecordSizeLimitExtension) Read(b []byte) (int, error) {
	if len(b) < e.Len() {
		return 0, io.ErrShortBuffer
	}
	// https://tools.ietf.org/html/draft-balfanz-tls-channelid-00
	b[0] = byte(fakeRecordSizeLimit >> 8)
	b[1] = byte(fakeRecordSizeLimit & 0xff)

	b[2] = byte(0)
	b[3] = byte(2)

	b[4] = byte(e.Limit >> 8)
	b[5] = byte(e.Limit & 0xff)
	return e.Len(), io.EOF
}

type DelegatedCredentialsExtension struct {
	AlgorithmsSignature []SignatureScheme
}

func (e *DelegatedCredentialsExtension) writeToUConn(uc *UConn) error {
	return nil
}

func (e *DelegatedCredentialsExtension) Len() int {
	return 6 + 2*len(e.AlgorithmsSignature)
}

func (e *DelegatedCredentialsExtension) Read(b []byte) (int, error) {
	if len(b) < e.Len() {
		return 0, io.ErrShortBuffer
	}
	b[0] = byte(ExtensionDelegatedCredentials >> 8)
	b[1] = byte(ExtensionDelegatedCredentials)
	b[2] = byte((2 + 2*len(e.AlgorithmsSignature)) >> 8)
	b[3] = byte(2 + 2*len(e.AlgorithmsSignature))
	b[4] = byte((2 * len(e.AlgorithmsSignature)) >> 8)
	b[5] = byte(2 * len(e.AlgorithmsSignature))
	for i, sigAndHash := range e.AlgorithmsSignature {
		b[6+2*i] = byte(sigAndHash >> 8)
		b[7+2*i] = byte(sigAndHash)
	}
	return e.Len(), io.EOF
}

// https://tools.ietf.org/html/rfc8472#section-2

type FakeTokenBindingExtension struct {
	MajorVersion, MinorVersion uint8
	KeyParameters              []uint8
}

func (e *FakeTokenBindingExtension) writeToUConn(uc *UConn) error {
	return nil
}

func (e *FakeTokenBindingExtension) Len() int {
	// extension ID + data length + versions + key parameters length + key parameters
	return 2 + 2 + 2 + 1 + len(e.KeyParameters)
}

func (e *FakeTokenBindingExtension) Read(b []byte) (int, error) {
	if len(b) < e.Len() {
		return 0, io.ErrShortBuffer
	}
	dataLen := e.Len() - 4
	b[0] = byte(fakeExtensionTokenBinding >> 8)
	b[1] = byte(fakeExtensionTokenBinding & 0xff)
	b[2] = byte(dataLen >> 8)
	b[3] = byte(dataLen & 0xff)
	b[4] = e.MajorVersion
	b[5] = e.MinorVersion
	b[6] = byte(len(e.KeyParameters))
	if len(e.KeyParameters) > 0 {
		copy(b[7:], e.KeyParameters)
	}
	return e.Len(), io.EOF
}<|MERGE_RESOLUTION|>--- conflicted
+++ resolved
@@ -784,11 +784,7 @@
 }
 
 func (e *PreSharedKeyExtension) Len() int {
-<<<<<<< HEAD
 	return 51
-=======
-	return 24
->>>>>>> 40c13e41
 }
 
 func (e *PreSharedKeyExtension) Read(b []byte) (int, error) {
@@ -803,7 +799,6 @@
 	b[2] = byte(extBodyLen >> 8)
 	b[3] = byte(extBodyLen)
 
-<<<<<<< HEAD
 	// identities.length = 4+6 = b[4...6]
 	b[4] = byte(0)
 	b[5] = byte(10)
@@ -827,24 +822,6 @@
 	for i := 18; i < 51; i++ {
 		b[i] = byte(5)
 	}
-=======
-	// identity.length = 4 = b[4...8]
-	b[4] = byte(0)
-	b[5] = byte(0)
-	b[6] = byte(0)
-	b[7] = byte(4)
-	// identity.body = b[8...12]
-
-	// obfuscated_ticket_age = b[12...16]
-
-	// PskBinderEntry.length = 4 = b[16...20]
-	b[16] = byte(0)
-	b[17] = byte(0)
-	b[18] = byte(0)
-	b[19] = byte(4)
-	// PskBinderEntry.body = b[20...24]
-
->>>>>>> 40c13e41
 	return e.Len(), io.EOF
 }
 
