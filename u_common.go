// Copyright 2017 Google Inc. All rights reserved.
// Use of this source code is governed by a BSD-style
// license that can be found in the LICENSE file.

package tls

import (
	"crypto/hmac"
	"crypto/sha512"
	"fmt"
	"hash"
)

// Naming convention:
// Unsupported things are prefixed with "Fake"
// Things, supported by utls, but not crypto/tls' are prefixed with "utls"
// Supported things, that have changed their ID are prefixed with "Old"
// Supported but disabled things are prefixed with "Disabled". We will _enable_ them.

// TLS handshake message types.
const (
<<<<<<< HEAD
	// utlsExtensionPadding              uint16 = 21
	// utlsExtensionExtendedMasterSecret uint16 = 23 // https://tools.ietf.org/html/rfc7627

	// https://datatracker.ietf.org/doc/html/rfc8879#section-7.1
	// utlsExtensionCompressCertificate uint16 = 27
=======
	utlsTypeEncryptedExtensions uint8 = 8 // implemention incomplete by crypto/tls
	// https://datatracker.ietf.org/doc/html/rfc8879#section-7.2
	utlsTypeCompressedCertificate uint8 = 25
)

// TLS
const (
	utlsFakeExtensionCustom uint16 = 1234 // not IANA assigned, for ALPS
>>>>>>> 40c13e41

	// extensions with 'fake' prefix break connection, if server echoes them back
	fakeExtensionTokenBinding         uint16 = 24
	fakeOldExtensionChannelID         uint16 = 30031 // not IANA assigned
	fakeExtensionChannelID            uint16 = 30032 // not IANA assigned
	fakeExtensionDelegatedCredentials uint16 = 34
)

const (
	OLD_TLS_ECDHE_RSA_WITH_CHACHA20_POLY1305_SHA256   = uint16(0xcc13)
	OLD_TLS_ECDHE_ECDSA_WITH_CHACHA20_POLY1305_SHA256 = uint16(0xcc14)

	DISABLED_TLS_ECDHE_ECDSA_WITH_AES_256_CBC_SHA384 = uint16(0xc024)
	DISABLED_TLS_ECDHE_RSA_WITH_AES_256_CBC_SHA384   = uint16(0xc028)
	DISABLED_TLS_RSA_WITH_AES_256_CBC_SHA256         = uint16(0x003d)

	FAKE_OLD_TLS_DHE_RSA_WITH_CHACHA20_POLY1305_SHA256 = uint16(0xcc15) // we can try to craft these ciphersuites
	FAKE_TLS_DHE_RSA_WITH_AES_128_GCM_SHA256           = uint16(0x009e) // from existing pieces, if needed

	FAKE_TLS_DHE_RSA_WITH_AES_128_CBC_SHA    = uint16(0x0033)
	FAKE_TLS_DHE_RSA_WITH_AES_256_CBC_SHA    = uint16(0x0039)
	FAKE_TLS_RSA_WITH_RC4_128_MD5            = uint16(0x0004)
	FAKE_TLS_DHE_RSA_WITH_AES_256_GCM_SHA384 = uint16(0x009f)
	FAKE_TLS_DHE_DSS_WITH_AES_128_CBC_SHA    = uint16(0x0032)
	FAKE_TLS_DHE_RSA_WITH_AES_256_CBC_SHA256 = uint16(0x006b)
	FAKE_TLS_DHE_RSA_WITH_AES_128_CBC_SHA256 = uint16(0x0067)
	FAKE_TLS_EMPTY_RENEGOTIATION_INFO_SCSV   = uint16(0x00ff)

	// https://docs.microsoft.com/en-us/dotnet/api/system.net.security.tlsciphersuite?view=netcore-3.1
	FAKE_TLS_ECDHE_ECDSA_WITH_3DES_EDE_CBC_SHA = uint16(0xc008)
)

// Other things
const (
	fakeRecordSizeLimit uint16 = 0x001c
)

// newest signatures
var (
	FakePKCS1WithSHA224 SignatureScheme = 0x0301
	FakeECDSAWithSHA224 SignatureScheme = 0x0303

	FakeSHA1WithDSA   SignatureScheme = 0x0202
	FakeSHA256WithDSA SignatureScheme = 0x0402

	// fakeEd25519 = SignatureAndHash{0x08, 0x07}
	// fakeEd448 = SignatureAndHash{0x08, 0x08}
)

// fake curves(groups)
var (
	FakeFFDHE2048 = uint16(0x0100)
	FakeFFDHE3072 = uint16(0x0101)
)

// https://tools.ietf.org/html/draft-ietf-tls-certificate-compression-04
type CertCompressionAlgo uint16

const (
	CertCompressionZlib   CertCompressionAlgo = 0x0001
	CertCompressionBrotli CertCompressionAlgo = 0x0002
	CertCompressionZstd   CertCompressionAlgo = 0x0003
)

const (
	PskModePlain uint8 = pskModePlain
	PskModeDHE   uint8 = pskModeDHE
)

type ClientHelloSpecFactory func() (ClientHelloSpec, error)

var EmptyClientHelloSpecFactory = func() (ClientHelloSpec, error) {
	return ClientHelloSpec{}, fmt.Errorf("please implement this method")
}

type ClientHelloID struct {
	Client string

	RandomExtensionOrder bool

	// Version specifies version of a mimicked clients (e.g. browsers).
	// Not used in randomized, custom handshake, and default Go.
	Version string

	// Seed is only used for randomized fingerprints to seed PRNG.
	// Must not be modified once set.
	Seed *PRNGSeed

	SpecFactory ClientHelloSpecFactory
}

func (p *ClientHelloID) Str() string {
	return fmt.Sprintf("%s-%s", p.Client, p.Version)
}

func (p *ClientHelloID) IsSet() bool {
	return (p.Client == "") && (p.Version == "")
}

func (p *ClientHelloID) ToSpec() (ClientHelloSpec, error) {
	return p.SpecFactory()
}

const (
	// clients
	helloGolang           = "Golang"
	helloRandomized       = "Randomized"
	helloRandomizedALPN   = "Randomized-ALPN"
	helloRandomizedNoALPN = "Randomized-NoALPN"
	helloCustomInternal   = "CustomInternal"
	helloFirefox          = "Firefox"
	helloOpera            = "Opera"
	helloChrome           = "Chrome"
	helloIOS              = "iOS"
	helloIPad             = "iPad"
	helloSafari           = "Safari"
	helloAndroid          = "Android"
	helloEdge             = "Edge"
	hello360              = "360Browser"
	helloQQ               = "QQBrowser"

	// versions
	helloAutoVers = "0"
)

type ClientHelloSpec struct {
	CipherSuites       []uint16       // nil => default
	CompressionMethods []uint8        // nil => no compression
	Extensions         []TLSExtension // nil => no extensions

	TLSVersMin uint16 // [1.0-1.3] default: parse from .Extensions, if SupportedVersions ext is not present => 1.0
	TLSVersMax uint16 // [1.2-1.3] default: parse from .Extensions, if SupportedVersions ext is not present => 1.2

	// GreaseStyle: currently only random
	// sessionID may or may not depend on ticket; nil => random
	GetSessionID func(ticket []byte) [32]byte

	// TLSFingerprintLink string // ?? link to tlsfingerprint.io for informational purposes
}

var (
	// HelloGolang will use default "crypto/tls" handshake marshaling codepath, which WILL
	// overwrite your changes to Hello(Config, Session are fine).
	// You might want to call BuildHandshakeState() before applying any changes.
	// UConn.Extensions will be completely ignored.
<<<<<<< HEAD
	HelloGolang = ClientHelloID{helloGolang, helloAutoVers, nil, EmptyClientHelloSpecFactory}

	// HelloCustom will prepare ClientHello with empty uconn.Extensions so you can fill it with
	// TLSExtensions manually or use ApplyPreset function
	HelloCustom = ClientHelloID{helloCustomInternal, helloAutoVers, nil, EmptyClientHelloSpecFactory}

	// HelloRandomized* randomly adds/reorders extensions, ciphersuites, etc.
	HelloRandomized       = ClientHelloID{helloRandomized, helloAutoVers, nil, EmptyClientHelloSpecFactory}
	HelloRandomizedALPN   = ClientHelloID{helloRandomizedALPN, helloAutoVers, nil, EmptyClientHelloSpecFactory}
	HelloRandomizedNoALPN = ClientHelloID{helloRandomizedNoALPN, helloAutoVers, nil, EmptyClientHelloSpecFactory}

	// The rest will will parrot given browser.
	HelloFirefox_Auto = HelloFirefox_106
	HelloFirefox_55   = ClientHelloID{helloFirefox, "55", nil, EmptyClientHelloSpecFactory}
	HelloFirefox_56   = ClientHelloID{helloFirefox, "56", nil, EmptyClientHelloSpecFactory}
	HelloFirefox_63   = ClientHelloID{helloFirefox, "63", nil, EmptyClientHelloSpecFactory}
	HelloFirefox_65   = ClientHelloID{helloFirefox, "65", nil, EmptyClientHelloSpecFactory}
	HelloFirefox_99   = ClientHelloID{helloFirefox, "99", nil, EmptyClientHelloSpecFactory}
	HelloFirefox_102  = ClientHelloID{helloFirefox, "102", nil, EmptyClientHelloSpecFactory}
	HelloFirefox_104  = ClientHelloID{helloFirefox, "104", nil, EmptyClientHelloSpecFactory}
	HelloFirefox_105  = ClientHelloID{helloFirefox, "105", nil, EmptyClientHelloSpecFactory}
	HelloFirefox_106  = ClientHelloID{helloFirefox, "106", nil, EmptyClientHelloSpecFactory}

	HelloOpera_Auto = HelloOpera_91
	HelloOpera_91   = ClientHelloID{helloOpera, "91", nil, EmptyClientHelloSpecFactory}
	HelloOpera_90   = ClientHelloID{helloOpera, "90", nil, EmptyClientHelloSpecFactory}
	HelloOpera_89   = ClientHelloID{helloOpera, "89", nil, EmptyClientHelloSpecFactory}

	HelloChrome_Auto        = HelloChrome_107
	HelloChrome_58          = ClientHelloID{helloChrome, "58", nil, EmptyClientHelloSpecFactory}
	HelloChrome_62          = ClientHelloID{helloChrome, "62", nil, EmptyClientHelloSpecFactory}
	HelloChrome_70          = ClientHelloID{helloChrome, "70", nil, EmptyClientHelloSpecFactory}
	HelloChrome_72          = ClientHelloID{helloChrome, "72", nil, EmptyClientHelloSpecFactory}
	HelloChrome_83          = ClientHelloID{helloChrome, "83", nil, EmptyClientHelloSpecFactory}
	HelloChrome_87          = ClientHelloID{helloChrome, "87", nil, EmptyClientHelloSpecFactory}
	HelloChrome_96          = ClientHelloID{helloChrome, "96", nil, EmptyClientHelloSpecFactory}
	HelloChrome_100         = ClientHelloID{helloChrome, "100", nil, EmptyClientHelloSpecFactory}
	HelloChrome_102         = ClientHelloID{helloChrome, "102", nil, EmptyClientHelloSpecFactory}
	HelloChrome_103         = ClientHelloID{helloChrome, "103", nil, EmptyClientHelloSpecFactory}
	HelloChrome_104         = ClientHelloID{helloChrome, "104", nil, EmptyClientHelloSpecFactory}
	HelloChrome_105         = ClientHelloID{helloChrome, "105", nil, EmptyClientHelloSpecFactory}
	HelloChrome_106         = ClientHelloID{helloChrome, "106", nil, EmptyClientHelloSpecFactory}
	HelloChrome_106_Shuffle = ClientHelloID{helloChrome, "106", nil, EmptyClientHelloSpecFactory} // beta: shuffler enabled starting from 106
	HelloChrome_107         = ClientHelloID{helloChrome, "107", nil, EmptyClientHelloSpecFactory}

	HelloIOS_Auto = HelloIOS_16_0
	HelloIOS_11_1 = ClientHelloID{helloIOS, "111", nil, EmptyClientHelloSpecFactory} // legacy "111" means 11.1
	HelloIOS_12_1 = ClientHelloID{helloIOS, "12.1", nil, EmptyClientHelloSpecFactory}
	HelloIOS_13   = ClientHelloID{helloIOS, "13", nil, EmptyClientHelloSpecFactory}
	HelloIOS_14   = ClientHelloID{helloIOS, "14", nil, EmptyClientHelloSpecFactory}
	HelloIOS_15_5 = ClientHelloID{helloIOS, "15.5", nil, EmptyClientHelloSpecFactory}
	HelloIOS_15_6 = ClientHelloID{helloIOS, "15.6", nil, EmptyClientHelloSpecFactory}
	HelloIOS_16_0 = ClientHelloID{helloIOS, "16.0", nil, EmptyClientHelloSpecFactory}

	HelloIPad_Auto = HelloIPad_15_6
	HelloIPad_15_6 = ClientHelloID{helloIPad, "15.6", nil, EmptyClientHelloSpecFactory}

	HelloSafari_Auto   = HelloSafari_16_0
	HelloSafari_15_6_1 = ClientHelloID{helloSafari, "15.6.1", nil, EmptyClientHelloSpecFactory}
	HelloSafari_16_0   = ClientHelloID{helloSafari, "16.0", nil, EmptyClientHelloSpecFactory}

	HelloAndroid_11_OkHttp = ClientHelloID{helloAndroid, "11", nil, EmptyClientHelloSpecFactory}

	HelloEdge_Auto = HelloEdge_85 // HelloEdge_106 seems to be incompatible with this library
	HelloEdge_85   = ClientHelloID{helloEdge, "85", nil, EmptyClientHelloSpecFactory}
	HelloEdge_106  = ClientHelloID{helloEdge, "106", nil, EmptyClientHelloSpecFactory}

	Hello360_Auto = Hello360_7_5 // Hello360_11_0 seems to be incompatible with this library
	Hello360_7_5  = ClientHelloID{hello360, "7.5", nil, EmptyClientHelloSpecFactory}
	Hello360_11_0 = ClientHelloID{hello360, "11.0", nil, EmptyClientHelloSpecFactory}

	HelloQQ_Auto = HelloQQ_11_1
	HelloQQ_11_1 = ClientHelloID{helloQQ, "11.1", nil, EmptyClientHelloSpecFactory}
=======
	HelloGolang = ClientHelloID{helloGolang, false, helloAutoVers, nil, EmptyClientHelloSpecFactory}

	// HelloCustom will prepare ClientHello with empty uconn.Extensions so you can fill it with
	// TLSExtensions manually or use ApplyPreset function
	HelloCustom = ClientHelloID{helloCustomInternal, false, helloAutoVers, nil, EmptyClientHelloSpecFactory}

	// HelloRandomized* randomly adds/reorders extensions, ciphersuites, etc.
	HelloRandomized       = ClientHelloID{helloRandomized, false, helloAutoVers, nil, EmptyClientHelloSpecFactory}
	HelloRandomizedALPN   = ClientHelloID{helloRandomizedALPN, false, helloAutoVers, nil, EmptyClientHelloSpecFactory}
	HelloRandomizedNoALPN = ClientHelloID{helloRandomizedNoALPN, false, helloAutoVers, nil, EmptyClientHelloSpecFactory}

	// The rest will will parrot given browser.
	HelloFirefox_Auto = HelloFirefox_106
	HelloFirefox_55   = ClientHelloID{helloFirefox, false, "55", nil, EmptyClientHelloSpecFactory}
	HelloFirefox_56   = ClientHelloID{helloFirefox, false, "56", nil, EmptyClientHelloSpecFactory}
	HelloFirefox_63   = ClientHelloID{helloFirefox, false, "63", nil, EmptyClientHelloSpecFactory}
	HelloFirefox_65   = ClientHelloID{helloFirefox, false, "65", nil, EmptyClientHelloSpecFactory}
	HelloFirefox_99   = ClientHelloID{helloFirefox, false, "99", nil, EmptyClientHelloSpecFactory}
	HelloFirefox_102  = ClientHelloID{helloFirefox, false, "102", nil, EmptyClientHelloSpecFactory}
	HelloFirefox_104  = ClientHelloID{helloFirefox, false, "104", nil, EmptyClientHelloSpecFactory}
	HelloFirefox_105  = ClientHelloID{helloFirefox, false, "105", nil, EmptyClientHelloSpecFactory}
	HelloFirefox_106  = ClientHelloID{helloFirefox, false, "106", nil, EmptyClientHelloSpecFactory}

	HelloOpera_Auto = HelloOpera_91
	HelloOpera_91   = ClientHelloID{helloOpera, false, "91", nil, EmptyClientHelloSpecFactory}
	HelloOpera_90   = ClientHelloID{helloOpera, false, "90", nil, EmptyClientHelloSpecFactory}
	HelloOpera_89   = ClientHelloID{helloOpera, false, "89", nil, EmptyClientHelloSpecFactory}

	HelloChrome_Auto = HelloChrome_107
	HelloChrome_58   = ClientHelloID{helloChrome, false, "58", nil, EmptyClientHelloSpecFactory}
	HelloChrome_62   = ClientHelloID{helloChrome, false, "62", nil, EmptyClientHelloSpecFactory}
	HelloChrome_70   = ClientHelloID{helloChrome, false, "70", nil, EmptyClientHelloSpecFactory}
	HelloChrome_72   = ClientHelloID{helloChrome, false, "72", nil, EmptyClientHelloSpecFactory}
	HelloChrome_83   = ClientHelloID{helloChrome, false, "83", nil, EmptyClientHelloSpecFactory}
	HelloChrome_87   = ClientHelloID{helloChrome, false, "87", nil, EmptyClientHelloSpecFactory}
	HelloChrome_96   = ClientHelloID{helloChrome, false, "96", nil, EmptyClientHelloSpecFactory}
	HelloChrome_100  = ClientHelloID{helloChrome, false, "100", nil, EmptyClientHelloSpecFactory}
	HelloChrome_102  = ClientHelloID{helloChrome, false, "102", nil, EmptyClientHelloSpecFactory}
	HelloChrome_103  = ClientHelloID{helloChrome, false, "103", nil, EmptyClientHelloSpecFactory}
	HelloChrome_104  = ClientHelloID{helloChrome, false, "104", nil, EmptyClientHelloSpecFactory}
	HelloChrome_105  = ClientHelloID{helloChrome, false, "105", nil, EmptyClientHelloSpecFactory}
	HelloChrome_106  = ClientHelloID{helloChrome, false, "106", nil, EmptyClientHelloSpecFactory}
	HelloChrome_107  = ClientHelloID{helloChrome, false, "107", nil, EmptyClientHelloSpecFactory}

	HelloIOS_Auto = HelloIOS_16_0
	HelloIOS_11_1 = ClientHelloID{helloIOS, false, "111", nil, EmptyClientHelloSpecFactory} // legacy "111" means 11.1
	HelloIOS_12_1 = ClientHelloID{helloIOS, false, "12.1", nil, EmptyClientHelloSpecFactory}
	HelloIOS_13   = ClientHelloID{helloIOS, false, "13", nil, EmptyClientHelloSpecFactory}
	HelloIOS_14   = ClientHelloID{helloIOS, false, "14", nil, EmptyClientHelloSpecFactory}
	HelloIOS_15_5 = ClientHelloID{helloIOS, false, "15.5", nil, EmptyClientHelloSpecFactory}
	HelloIOS_15_6 = ClientHelloID{helloIOS, false, "15.6", nil, EmptyClientHelloSpecFactory}
	HelloIOS_16_0 = ClientHelloID{helloIOS, false, "16.0", nil, EmptyClientHelloSpecFactory}

	HelloIPad_Auto = HelloIPad_15_6
	HelloIPad_15_6 = ClientHelloID{helloIPad, false, "15.6", nil, EmptyClientHelloSpecFactory}

	HelloSafari_Auto   = HelloSafari_16_0
	HelloSafari_15_6_1 = ClientHelloID{helloSafari, false, "15.6.1", nil, EmptyClientHelloSpecFactory}
	HelloSafari_16_0   = ClientHelloID{helloSafari, false, "16.0", nil, EmptyClientHelloSpecFactory}

	HelloAndroid_11_OkHttp = ClientHelloID{helloAndroid, false, "11", nil, EmptyClientHelloSpecFactory}

	HelloEdge_Auto = HelloEdge_85 // HelloEdge_106 seems to be incompatible with this library
	HelloEdge_85   = ClientHelloID{helloEdge, false, "85", nil, EmptyClientHelloSpecFactory}
	HelloEdge_106  = ClientHelloID{helloEdge, false, "106", nil, EmptyClientHelloSpecFactory}

	Hello360_Auto = Hello360_7_5 // Hello360_11_0 seems to be incompatible with this library
	Hello360_7_5  = ClientHelloID{hello360, false, "7.5", nil, EmptyClientHelloSpecFactory}
	Hello360_11_0 = ClientHelloID{hello360, false, "11.0", nil, EmptyClientHelloSpecFactory}

	HelloQQ_Auto = HelloQQ_11_1
	HelloQQ_11_1 = ClientHelloID{helloQQ, false, "11.1", nil, EmptyClientHelloSpecFactory}
>>>>>>> 40c13e41
)

// based on spec's GreaseStyle, GREASE_PLACEHOLDER may be replaced by another GREASE value
// https://tools.ietf.org/html/draft-ietf-tls-grease-01
const GREASE_PLACEHOLDER = 0x0a0a

func isGREASEUint16(v uint16) bool {
	// First byte is same as second byte
	// and lowest nibble is 0xa
	return ((v >> 8) == v&0xff) && v&0xf == 0xa
}

func unGREASEUint16(v uint16) uint16 {
	if isGREASEUint16(v) {
		return GREASE_PLACEHOLDER
	} else {
		return v
	}
}

// utlsMacSHA384 returns a SHA-384 based MAC. These are only supported in TLS 1.2
// so the given version is ignored.
func utlsMacSHA384(key []byte) hash.Hash {
	return hmac.New(sha512.New384, key)
}

var utlsSupportedCipherSuites []*cipherSuite

func init() {
	utlsSupportedCipherSuites = append(cipherSuites, []*cipherSuite{
		{OLD_TLS_ECDHE_RSA_WITH_CHACHA20_POLY1305_SHA256, 32, 0, 12, ecdheRSAKA,
			suiteECDHE | suiteTLS12, nil, nil, aeadChaCha20Poly1305},
		{OLD_TLS_ECDHE_ECDSA_WITH_CHACHA20_POLY1305_SHA256, 32, 0, 12, ecdheECDSAKA,
			suiteECDHE | suiteECSign | suiteTLS12, nil, nil, aeadChaCha20Poly1305},
	}...)
}

// EnableWeakCiphers allows utls connections to continue in some cases, when weak cipher was chosen.
// This provides better compatibility with servers on the web, but weakens security. Feel free
// to use this option if you establish additional secure connection inside of utls connection.
// This option does not change the shape of parrots (i.e. same ciphers will be offered either way).
// Must be called before establishing any connections.
func EnableWeakCiphers() {
	utlsSupportedCipherSuites = append(cipherSuites, []*cipherSuite{
		{DISABLED_TLS_RSA_WITH_AES_256_CBC_SHA256, 32, 32, 16, rsaKA,
			suiteTLS12, cipherAES, macSHA256, nil},

		{DISABLED_TLS_ECDHE_ECDSA_WITH_AES_256_CBC_SHA384, 32, 48, 16, ecdheECDSAKA,
			suiteECDHE | suiteECSign | suiteTLS12 | suiteSHA384, cipherAES, utlsMacSHA384, nil},
		{DISABLED_TLS_ECDHE_RSA_WITH_AES_256_CBC_SHA384, 32, 48, 16, ecdheRSAKA,
			suiteECDHE | suiteTLS12 | suiteSHA384, cipherAES, utlsMacSHA384, nil},
	}...)
}<|MERGE_RESOLUTION|>--- conflicted
+++ resolved
@@ -19,13 +19,6 @@
 
 // TLS handshake message types.
 const (
-<<<<<<< HEAD
-	// utlsExtensionPadding              uint16 = 21
-	// utlsExtensionExtendedMasterSecret uint16 = 23 // https://tools.ietf.org/html/rfc7627
-
-	// https://datatracker.ietf.org/doc/html/rfc8879#section-7.1
-	// utlsExtensionCompressCertificate uint16 = 27
-=======
 	utlsTypeEncryptedExtensions uint8 = 8 // implemention incomplete by crypto/tls
 	// https://datatracker.ietf.org/doc/html/rfc8879#section-7.2
 	utlsTypeCompressedCertificate uint8 = 25
@@ -34,7 +27,6 @@
 // TLS
 const (
 	utlsFakeExtensionCustom uint16 = 1234 // not IANA assigned, for ALPS
->>>>>>> 40c13e41
 
 	// extensions with 'fake' prefix break connection, if server echoes them back
 	fakeExtensionTokenBinding         uint16 = 24
@@ -180,81 +172,6 @@
 	// overwrite your changes to Hello(Config, Session are fine).
 	// You might want to call BuildHandshakeState() before applying any changes.
 	// UConn.Extensions will be completely ignored.
-<<<<<<< HEAD
-	HelloGolang = ClientHelloID{helloGolang, helloAutoVers, nil, EmptyClientHelloSpecFactory}
-
-	// HelloCustom will prepare ClientHello with empty uconn.Extensions so you can fill it with
-	// TLSExtensions manually or use ApplyPreset function
-	HelloCustom = ClientHelloID{helloCustomInternal, helloAutoVers, nil, EmptyClientHelloSpecFactory}
-
-	// HelloRandomized* randomly adds/reorders extensions, ciphersuites, etc.
-	HelloRandomized       = ClientHelloID{helloRandomized, helloAutoVers, nil, EmptyClientHelloSpecFactory}
-	HelloRandomizedALPN   = ClientHelloID{helloRandomizedALPN, helloAutoVers, nil, EmptyClientHelloSpecFactory}
-	HelloRandomizedNoALPN = ClientHelloID{helloRandomizedNoALPN, helloAutoVers, nil, EmptyClientHelloSpecFactory}
-
-	// The rest will will parrot given browser.
-	HelloFirefox_Auto = HelloFirefox_106
-	HelloFirefox_55   = ClientHelloID{helloFirefox, "55", nil, EmptyClientHelloSpecFactory}
-	HelloFirefox_56   = ClientHelloID{helloFirefox, "56", nil, EmptyClientHelloSpecFactory}
-	HelloFirefox_63   = ClientHelloID{helloFirefox, "63", nil, EmptyClientHelloSpecFactory}
-	HelloFirefox_65   = ClientHelloID{helloFirefox, "65", nil, EmptyClientHelloSpecFactory}
-	HelloFirefox_99   = ClientHelloID{helloFirefox, "99", nil, EmptyClientHelloSpecFactory}
-	HelloFirefox_102  = ClientHelloID{helloFirefox, "102", nil, EmptyClientHelloSpecFactory}
-	HelloFirefox_104  = ClientHelloID{helloFirefox, "104", nil, EmptyClientHelloSpecFactory}
-	HelloFirefox_105  = ClientHelloID{helloFirefox, "105", nil, EmptyClientHelloSpecFactory}
-	HelloFirefox_106  = ClientHelloID{helloFirefox, "106", nil, EmptyClientHelloSpecFactory}
-
-	HelloOpera_Auto = HelloOpera_91
-	HelloOpera_91   = ClientHelloID{helloOpera, "91", nil, EmptyClientHelloSpecFactory}
-	HelloOpera_90   = ClientHelloID{helloOpera, "90", nil, EmptyClientHelloSpecFactory}
-	HelloOpera_89   = ClientHelloID{helloOpera, "89", nil, EmptyClientHelloSpecFactory}
-
-	HelloChrome_Auto        = HelloChrome_107
-	HelloChrome_58          = ClientHelloID{helloChrome, "58", nil, EmptyClientHelloSpecFactory}
-	HelloChrome_62          = ClientHelloID{helloChrome, "62", nil, EmptyClientHelloSpecFactory}
-	HelloChrome_70          = ClientHelloID{helloChrome, "70", nil, EmptyClientHelloSpecFactory}
-	HelloChrome_72          = ClientHelloID{helloChrome, "72", nil, EmptyClientHelloSpecFactory}
-	HelloChrome_83          = ClientHelloID{helloChrome, "83", nil, EmptyClientHelloSpecFactory}
-	HelloChrome_87          = ClientHelloID{helloChrome, "87", nil, EmptyClientHelloSpecFactory}
-	HelloChrome_96          = ClientHelloID{helloChrome, "96", nil, EmptyClientHelloSpecFactory}
-	HelloChrome_100         = ClientHelloID{helloChrome, "100", nil, EmptyClientHelloSpecFactory}
-	HelloChrome_102         = ClientHelloID{helloChrome, "102", nil, EmptyClientHelloSpecFactory}
-	HelloChrome_103         = ClientHelloID{helloChrome, "103", nil, EmptyClientHelloSpecFactory}
-	HelloChrome_104         = ClientHelloID{helloChrome, "104", nil, EmptyClientHelloSpecFactory}
-	HelloChrome_105         = ClientHelloID{helloChrome, "105", nil, EmptyClientHelloSpecFactory}
-	HelloChrome_106         = ClientHelloID{helloChrome, "106", nil, EmptyClientHelloSpecFactory}
-	HelloChrome_106_Shuffle = ClientHelloID{helloChrome, "106", nil, EmptyClientHelloSpecFactory} // beta: shuffler enabled starting from 106
-	HelloChrome_107         = ClientHelloID{helloChrome, "107", nil, EmptyClientHelloSpecFactory}
-
-	HelloIOS_Auto = HelloIOS_16_0
-	HelloIOS_11_1 = ClientHelloID{helloIOS, "111", nil, EmptyClientHelloSpecFactory} // legacy "111" means 11.1
-	HelloIOS_12_1 = ClientHelloID{helloIOS, "12.1", nil, EmptyClientHelloSpecFactory}
-	HelloIOS_13   = ClientHelloID{helloIOS, "13", nil, EmptyClientHelloSpecFactory}
-	HelloIOS_14   = ClientHelloID{helloIOS, "14", nil, EmptyClientHelloSpecFactory}
-	HelloIOS_15_5 = ClientHelloID{helloIOS, "15.5", nil, EmptyClientHelloSpecFactory}
-	HelloIOS_15_6 = ClientHelloID{helloIOS, "15.6", nil, EmptyClientHelloSpecFactory}
-	HelloIOS_16_0 = ClientHelloID{helloIOS, "16.0", nil, EmptyClientHelloSpecFactory}
-
-	HelloIPad_Auto = HelloIPad_15_6
-	HelloIPad_15_6 = ClientHelloID{helloIPad, "15.6", nil, EmptyClientHelloSpecFactory}
-
-	HelloSafari_Auto   = HelloSafari_16_0
-	HelloSafari_15_6_1 = ClientHelloID{helloSafari, "15.6.1", nil, EmptyClientHelloSpecFactory}
-	HelloSafari_16_0   = ClientHelloID{helloSafari, "16.0", nil, EmptyClientHelloSpecFactory}
-
-	HelloAndroid_11_OkHttp = ClientHelloID{helloAndroid, "11", nil, EmptyClientHelloSpecFactory}
-
-	HelloEdge_Auto = HelloEdge_85 // HelloEdge_106 seems to be incompatible with this library
-	HelloEdge_85   = ClientHelloID{helloEdge, "85", nil, EmptyClientHelloSpecFactory}
-	HelloEdge_106  = ClientHelloID{helloEdge, "106", nil, EmptyClientHelloSpecFactory}
-
-	Hello360_Auto = Hello360_7_5 // Hello360_11_0 seems to be incompatible with this library
-	Hello360_7_5  = ClientHelloID{hello360, "7.5", nil, EmptyClientHelloSpecFactory}
-	Hello360_11_0 = ClientHelloID{hello360, "11.0", nil, EmptyClientHelloSpecFactory}
-
-	HelloQQ_Auto = HelloQQ_11_1
-	HelloQQ_11_1 = ClientHelloID{helloQQ, "11.1", nil, EmptyClientHelloSpecFactory}
-=======
 	HelloGolang = ClientHelloID{helloGolang, false, helloAutoVers, nil, EmptyClientHelloSpecFactory}
 
 	// HelloCustom will prepare ClientHello with empty uconn.Extensions so you can fill it with
@@ -327,7 +244,6 @@
 
 	HelloQQ_Auto = HelloQQ_11_1
 	HelloQQ_11_1 = ClientHelloID{helloQQ, false, "11.1", nil, EmptyClientHelloSpecFactory}
->>>>>>> 40c13e41
 )
 
 // based on spec's GreaseStyle, GREASE_PLACEHOLDER may be replaced by another GREASE value
